--- conflicted
+++ resolved
@@ -58,6 +58,8 @@
 
 #define max( a, b ) ( ((a) > (b)) ? (a) : (b) )
 #define min( a, b ) ( ((a) < (b)) ? (a) : (b) )
+
+#define OFDM_WFREQ 40.0f
 
 /*
  * QPSK Quadrant bit-pair values - Gray Coded
@@ -115,7 +117,7 @@
 static int ofdm_m; 	/* duration of each symbol in samples */
 static int ofdm_ncp; 	/* duration of CP in samples */
 
-static int ofdm_high_doppler;
+static int ofdm_phase_est_bandwidth;
 static int ofdm_ftwindowwidth;
 static int ofdm_bitsperframe;
 static int ofdm_rowsperframe;
@@ -124,6 +126,8 @@
 static int ofdm_rxbuf;
 static int ofdm_ntxtbits; /* reserve bits/frame for aux text information */
 static int ofdm_nuwbits; /* Unique word used for positive indication of lock */
+static float ofdm_w;
+static int ofdm_nval;
 
 /* Local Functions ----------------------------------------------------------*/
 
@@ -190,10 +194,10 @@
         ofdm_rx_centre = 1500.0f; /* RX Centre Audio Frequency */
         ofdm_fs = 8000.0f; /* Sample Frequency */
         ofdm_ntxtbits = 4;
-        ofdm_high_doppler = 0;  /* false */
         ofdm_ftwindowwidth = 11;
         ofdm_timing_mx_thresh = 0.30f;
-     } else {
+        ofdm_phase_est_bandwidth = HIGH_PHASE_EST;
+    } else {
         /* Use the users values */
 
         ofdm_nc = config->nc; /* Number of carriers */
@@ -211,17 +215,11 @@
         ofdm_rx_centre = config->rx_centre; /* RX Centre Audio Frequency */
         ofdm_fs = config->fs; /* Sample Frequency */
         ofdm_ntxtbits = config->txtbits;
-<<<<<<< HEAD
 
         if ((config->phase_est_bandwidth != LOW_PHASE_EST) && (config->phase_est_bandwidth != HIGH_PHASE_EST)) {
             ofdm_phase_est_bandwidth = HIGH_PHASE_EST;   /* pick high */
-=======
-        
-        if ((config->high_doppler != 0) && (config->high_doppler != 1)) {
-            ofdm_high_doppler = 0;   /* punt on bad data */
->>>>>>> 3c434c6c
         } else {
-            ofdm_high_doppler = config->high_doppler;   /* true or false */
+            ofdm_phase_est_bandwidth = config->phase_est_bandwidth;
         }
 
         ofdm_ftwindowwidth = config->ftwindowwidth;
@@ -247,7 +245,6 @@
     ofdm_config.bps = ofdm_bps;
     ofdm_config.txtbits = ofdm_ntxtbits;
     ofdm_config.ftwindowwidth = ofdm_ftwindowwidth;
-    ofdm_config.high_doppler = ofdm_high_doppler;
 
     /* Calculate sizes from config param */
 
@@ -265,6 +262,11 @@
      */
     ofdm_fs1 = ofdm_fs / ((ofdm_m + ofdm_ncp) / 2);
 
+   /* Sync Vector Table Constants, ofdm_wval in wval.h */
+
+    ofdm_nval = (int)(ofdm_fs / OFDM_WFREQ);
+    ofdm_w = TAU * OFDM_WFREQ / ofdm_fs;
+
     /* Were ready to start filling in the OFDM structure now */
     ofdm = (struct OFDM *) MALLOC(sizeof (struct OFDM));
     assert(ofdm != NULL);
@@ -273,23 +275,10 @@
     assert(ofdm->pilot_samples != NULL);
 
     ofdm->rxbuf = MALLOC(sizeof (complex float) * ofdm_rxbuf);
-<<<<<<< HEAD
-
-    if (ofdm->rxbuf == NULL) {
-        goto error_rxbuf;
-    }
-
-    ofdm->pilots = MALLOC(sizeof (complex float) * (ofdm_nc + 2));
-
-    if (ofdm->pilots == NULL) {
-        goto error_pilots;
-    }
-=======
     assert(ofdm->rxbuf != NULL);
 
     ofdm->pilots = MALLOC(sizeof (complex float) * (ofdm_nc + 2));
     assert(ofdm->pilots !=  NULL);
->>>>>>> 3c434c6c
 
     /*
      * rx_sym is a 2D array of variable size
@@ -297,22 +286,10 @@
      * allocate rx_sym row storage. It is a pointer to a pointer
      */
     ofdm->rx_sym = MALLOC(sizeof (complex float) * (ofdm_ns + 3));
-<<<<<<< HEAD
-
-    if (ofdm->rx_sym == NULL) {
-        goto error_rx_sym;
-    }
-=======
     assert(ofdm->rx_sym != NULL);
->>>>>>> 3c434c6c
 
     /* allocate rx_sym column storage */
 
-<<<<<<< HEAD
-    int free_last_rx_sym = 0;
-
-=======
->>>>>>> 3c434c6c
     for (i = 0; i < (ofdm_ns + 3); i++) {
         ofdm->rx_sym[i] = (complex float *) MALLOC(sizeof(complex float) * (ofdm_nc + 2));
 	assert(ofdm->rx_sym[i] != NULL);
@@ -321,30 +298,6 @@
     /* The rest of these are 1D arrays of variable size */
 
     ofdm->rx_np = MALLOC(sizeof (complex float) * (ofdm_rowsperframe * ofdm_nc));
-<<<<<<< HEAD
-
-    if (ofdm->rx_np == NULL) {
-        goto error_rx_np;
-    }
-
-    ofdm->rx_amp = MALLOC(sizeof (float) * (ofdm_rowsperframe * ofdm_nc));
-
-    if (ofdm->rx_amp == NULL) {
-        goto error_rx_amp;
-    }
-
-    ofdm->aphase_est_pilot_log = MALLOC(sizeof (float) * (ofdm_rowsperframe * ofdm_nc));
-
-    if (ofdm->aphase_est_pilot_log == NULL) {
-        goto error_aphase_est_pilot_log;
-    }
-
-    ofdm->tx_uw = MALLOC(sizeof (uint8_t) * ofdm_nuwbits);
-
-    if (ofdm->tx_uw == NULL) {
-        goto error_tx_uw;
-    }
-=======
     assert(ofdm->rx_np != NULL);
 
     ofdm->rx_amp = MALLOC(sizeof (float) * (ofdm_rowsperframe * ofdm_nc));
@@ -355,7 +308,6 @@
 
     ofdm->tx_uw = MALLOC(sizeof (uint8_t) * ofdm_nuwbits);
     assert(ofdm->tx_uw != NULL);
->>>>>>> 3c434c6c
 
     for (i = 0; i < ofdm_nuwbits; i++) {
         ofdm->tx_uw[i] = 0;
@@ -409,7 +361,15 @@
     ofdm->foff_est_en = true;
     ofdm->phase_est_en = true;
 
-    ofdm->foff_est_gain = 0.05f;
+    if (ofdm_phase_est_bandwidth == AUTO_PHASE_EST) {
+        ofdm->phase_est_bandwidth = auto_bw;
+    } else if (ofdm_phase_est_bandwidth == LOW_PHASE_EST) {
+        ofdm->phase_est_bandwidth = low_bw;
+    } else if (ofdm_phase_est_bandwidth == HIGH_PHASE_EST) {
+        ofdm->phase_est_bandwidth = high_bw;
+    }
+
+    ofdm->foff_est_gain = 0.1f;
     ofdm->foff_est_hz = 0.0f;
     ofdm->sample_point = 0;
     ofdm->timing_est = 0;
@@ -426,23 +386,10 @@
      * works on symbols so we can't break up any symbols into UW/LDPC bits.
      */
     uw_ind = MALLOC(sizeof (int) * ofdm_nuwbits);
-<<<<<<< HEAD
-
-    if (uw_ind == NULL) {
-        goto error_uw_ind;
-    }
-
-    uw_ind_sym = MALLOC(sizeof (int) * (ofdm_nuwbits / 2));
-
-    if (uw_ind_sym == NULL) {
-        goto error_uw_ind_sym;
-    }
-=======
     assert(uw_ind != NULL);
 
     uw_ind_sym = MALLOC(sizeof (int) * (ofdm_nuwbits / 2));
     assert(uw_ind_sym != NULL);
->>>>>>> 3c434c6c
 
     /*
      * The Unique Word is placed in different indexes based on
@@ -457,14 +404,7 @@
     }
 
     tx_uw_syms = MALLOC(sizeof (complex float) * (ofdm_nuwbits / 2));
-<<<<<<< HEAD
-
-    if (tx_uw_syms == NULL) {
-        goto error_tx_uw_syms;
-    }
-=======
     assert(tx_uw_syms != NULL);
->>>>>>> 3c434c6c
 
     for (i = 0; i < (ofdm_nuwbits / 2); i++) {
         tx_uw_syms[i] = 1.0f;      // qpsk_mod(0:0)
@@ -488,14 +428,7 @@
     /* create the OFDM waveform */
 
     complex float *temp = MALLOC(sizeof (complex float) * ofdm_m);
-<<<<<<< HEAD
-
-    if (temp == NULL) {
-        goto error_temp;
-    }
-=======
     assert(temp != NULL);
->>>>>>> 3c434c6c
 
     idft(ofdm, temp, ofdm->pilots);
 
@@ -545,12 +478,8 @@
     quisk_cfTune(ofdm->ofdm_tx_bpf, ofdm_tx_centre / ofdm_fs);
 }
 
-<<<<<<< HEAD
 static void deallocate_tx_bpf(struct OFDM *ofdm) {
-=======
-void deallocate_tx_bpf(struct OFDM *ofdm) {
     assert(ofdm->ofdm_tx_bpf != NULL);
->>>>>>> 3c434c6c
     quisk_filt_destroy(ofdm->ofdm_tx_bpf);
     FREE(ofdm->ofdm_tx_bpf);
     ofdm->ofdm_tx_bpf = NULL;
@@ -720,33 +649,19 @@
 
 /*
  * Determines frequency offset at current timing estimate, used for
-<<<<<<< HEAD
  * coarse freq offset estimation during acquisition.  Works up to +/-
  * the symbol rate, e.g. +/- 25Hz for the FreeDV 700D configuration.
  */
 static float est_freq_offset_pilot_corr(struct OFDM *ofdm, complex float *rx, int timing_est, int fcoarse) {
     complex float corr_st, corr_en;
 
+    int st = -20; int en = 20; float foff_est = 0.0f; float Cabs_max = 0.0f;
+
     // sample sum of DFT magnitude of correlated signals at each freq offset and look for peak
-=======
- * coarse freq offset estimation during acquisition.
- *
- * Freq offset is based on an averaged statistic that was found to be
- * necessary to generate good quality estimates.
- *
- * Keep calling it when in trial or actual sync to keep statistic
- * updated, in case we lose sync.
- */
->>>>>>> 3c434c6c
-
-static float est_freq_offset(struct OFDM *ofdm, complex float *rx, int timing_est) {
-    int j, k;
-
-<<<<<<< HEAD
     for(int f = st; f < en; f++) {
         complex float C_st = 0.0f;
         complex float C_en = 0.0f;
-	      float tmp = TAU * f / ofdm_fs;	/* move calc out of loop */
+        float tmp = TAU * f / ofdm_fs;	/* move calc out of loop */
 
         for (int i = 0; i < (ofdm_m + ofdm_ncp); i++) {
             complex float w = cmplxconj(tmp * i);
@@ -765,51 +680,28 @@
             default:
                 assert(0);
             }
-=======
-    /*
-     * Freq offset can be considered as change in phase over two halves
-     * of pilot symbols.  We average this statistic over this and next
-     * frames pilots.
-     */
-    complex float csam1, csam2;
-    complex float p1, p2, p3, p4;
-    p1 = p2 = p3 = p4 = 0.0f;
-
-    /* calculate phase of pilots at half symbol intervals */
->>>>>>> 3c434c6c
-
-    for (j = 0, k = (ofdm_m + ofdm_ncp) / 2; j < (ofdm_m + ofdm_ncp) / 2; j++, k++) {
-        csam1 = conjf(ofdm->pilot_samples[j]);
-        csam2 = conjf(ofdm->pilot_samples[k]);
-
-<<<<<<< HEAD
-            corr_st = rx[timing_est + i                       ] * csam;
-            corr_en = rx[timing_est + i + ofdm_samplesperframe] * csam;
-=======
-        /* pilot at start of frame */
->>>>>>> 3c434c6c
-
-        p1 = p1 + (rx[timing_est + j] * csam1);
-        p2 = p2 + (rx[timing_est + k] * csam2);
-
-        /* pilot at end of frame */
-
-        p3 = p3 + (rx[timing_est + j + ofdm_samplesperframe] * csam1);
-        p4 = p4 + (rx[timing_est + k + ofdm_samplesperframe] * csam2);
-    }
-
-    /*
-     * subtract phase of adjacent samples, rate of change of phase is
-     * frequency est.  We combine samples from either end of frame to
-     * improve estimate.  Small real 1E-12 term to prevent instability
-     * with 0 inputs.
-     */
-    ofdm->foff_metric = 0.9f * ofdm->foff_metric + 0.1f * (conjf(p1) * p2 + conjf(p3) * p4);
-
-    float foff_est = ofdm_fs1 * cargf(ofdm->foff_metric + 1E-12f) / TAU;
+
+            // "mix" down (correlate) the pilot sequences from frame with 0 Hz offset pilot samples
+
+            corr_st = rx[timing_est + i                       ] * csam * w;
+            corr_en = rx[timing_est + i + ofdm_samplesperframe] * csam * w;
+
+            C_st += corr_st;
+            C_en += corr_en;
+
+            float Cabs = cabs(C_st) + cabs(C_en);
+
+            if (Cabs > Cabs_max) {
+                Cabs_max = Cabs;
+                foff_est = f;
+            }
+        }
+    }
+
+    ofdm->foff_metric = 0.0f; // not used in this version of freq est algorithm
 
     if (ofdm->verbose > 2) {
-        fprintf(stderr, "  foff_metric: %f %f foff_est: %f\n", creal(ofdm->foff_metric), cimag(ofdm->foff_metric), (double) foff_est);
+        fprintf(stderr, "cabs_max: %f  foff_est: %f\n", (double) Cabs_max, (double) foff_est);
     }
 
     return foff_est;
@@ -891,8 +783,8 @@
     return &ofdm_config;
 }
 
-int ofdm_get_high_doppler() {
-    return ofdm_high_doppler;
+int ofdm_get_phase_est_bandwidth_mode(struct OFDM *ofdm) {
+    return ofdm->phase_est_bandwidth;    /* int version of enum */
 }
 
 int ofdm_get_nin(struct OFDM *ofdm) {
@@ -911,14 +803,6 @@
     return ofdm_bitsperframe;
 }
 
-void ofdm_set_high_doppler(int val) {
-    /* No change on bad data */
-    if ((val != 0) && (val != 1))
-        return;
-
-    ofdm_high_doppler = val;
-}
-
 void ofdm_set_verbose(struct OFDM *ofdm, int level) {
     ofdm->verbose = level;
 }
@@ -933,7 +817,17 @@
     }
 }
 
-void ofdm_set_foff_est_enable(struct OFDM *ofdm, bool val) {
+void ofdm_set_phase_est_bandwidth_mode(struct OFDM *ofdm, int val) {
+    if (val == LOW_PHASE_EST) {
+        ofdm->phase_est_bandwidth = low_bw;
+    } else if (val == HIGH_PHASE_EST) {
+        ofdm->phase_est_bandwidth = high_bw;
+    } else if (val == AUTO_PHASE_EST) {
+        ofdm->phase_est_bandwidth = auto_bw;
+    }
+}
+ 
+    void ofdm_set_foff_est_enable(struct OFDM *ofdm, bool val) {
     ofdm->foff_est_en = val;
 }
 
@@ -1046,7 +940,6 @@
     int st = ofdm_m + ofdm_ncp + ofdm_samplesperframe;
     int en = st + 2 * ofdm_samplesperframe;
 
-<<<<<<< HEAD
     int fcoarse = 0;
     float atiming_mx, timing_mx = 0.0f;
     int ct_est = 0;     
@@ -1066,9 +959,6 @@
 
     ofdm->coarse_foff_est_hz = est_freq_offset_pilot_corr(ofdm, &ofdm->rxbuf[st], ct_est, fcoarse);
     ofdm->coarse_foff_est_hz += fcoarse;
-=======
-    ofdm->coarse_foff_est_hz = est_freq_offset(ofdm, &ofdm->rxbuf[st], ct_est);
->>>>>>> 3c434c6c
 
     if (ofdm->verbose != 0) {
         fprintf(stderr, "   ct_est: %4d foff_est: %4.1f timing_valid: %d timing_mx: %5.4f\n",
@@ -1181,21 +1071,6 @@
         int ft_est = est_timing(ofdm, work, (en - st), 0.0f, &ofdm->timing_mx, &ofdm->timing_valid);
         
         ofdm->timing_est += (ft_est - ceilf(ofdm_ftwindowwidth / 2));
-
-        /*
-         * keep the freq est statistic updated in case we lose sync,
-         * note we supply it with uncorrected rxbuf, note
-         * ofdm->coarse_foff_est_hz is unused in normal operation,
-         * but stored for use in tofdm.c
-         */
-        ofdm->coarse_foff_est_hz = est_freq_offset(ofdm, &ofdm->rxbuf[st], ft_est);
-
-        /* first frame in trial sync will have a better freq offset est - lets use it */
-
-        if (ofdm->frame_count == 0) {
-            ofdm->foff_est_hz = ofdm->coarse_foff_est_hz;
-            woff_est = TAU * ofdm->foff_est_hz / ofdm_fs;
-        }
 
         if (ofdm->verbose > 2) {
             fprintf(stderr, "  ft_est: %2d timing_est: %2d sample_point: %2d\n", ft_est, ofdm->timing_est,
@@ -1397,7 +1272,7 @@
     }
 
     for (i = 1; i < (ofdm_nc + 1); i++) { /* ignore first and last carrier for count */
-        if (ofdm_high_doppler == 0) {
+        if (ofdm->phase_est_bandwidth == low_bw) {
             complex float symbol[3];
 
             /*
@@ -1438,6 +1313,7 @@
 
             aamp_est_pilot[i] = cabsf(aphase_est_pilot_rect / 12.0f);
         } else {
+            assert(ofdm->phase_est_bandwidth == high_bw);
             /*
              * Use only symbols at 'this' and 'next' to quickly track changes
              * in phase due to high Doppler spread in propagation (no neighbor averaging).
@@ -1638,12 +1514,16 @@
 
                 next_state = search;
                 ofdm->sync_state_interleaver = search;
+                ofdm->phase_est_bandwidth = high_bw;
             }
 
             if (ofdm->frame_count == 4) {
                 /* three good frames, sync is OK! */
 
                 next_state = synced;
+                /* change to low bandwidth, but more accurate phase estimation */
+                ofdm->phase_est_bandwidth = low_bw;
+
             }
         }
 
@@ -1661,6 +1541,7 @@
 
                 next_state = search;
                 ofdm->sync_state_interleaver = search;
+                ofdm->phase_est_bandwidth = high_bw;
             }
         }
     }
@@ -1896,6 +1777,11 @@
         "unsync",
         "autosync",
         "manualsync"
+    };
+    char *phase_est_bandwidth_mode[] = {
+        "auto_bw",
+        "low_bw",
+        "high_bw"
     };
 
     fprintf(stderr, "ofdm_tx_centre = %g\n", (double)ofdm_tx_centre);
@@ -1947,10 +1833,5 @@
     fprintf(stderr, "ofdm->foff_est_en = %s\n", ofdm->foff_est_en ? "true" : "false");
     fprintf(stderr, "ofdm->phase_est_en = %s\n", ofdm->phase_est_en ? "true" : "false");
     fprintf(stderr, "ofdm->tx_bpf_en = %s\n", ofdm->tx_bpf_en ? "true" : "false");
-<<<<<<< HEAD
     fprintf(stderr, "ofdm->phase_est_bandwidth = %s\n", phase_est_bandwidth_mode[ofdm->phase_est_bandwidth]);
-}
-=======
-    fprintf(stderr, "ofdm_high_doppler = %s\n", ofdm_high_doppler ? "true" : "false");
-};
->>>>>>> 3c434c6c
+}