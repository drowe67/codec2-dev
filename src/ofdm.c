/*---------------------------------------------------------------------------*\

  FILE........: ofdm.c
  AUTHORS.....: David Rowe & Steve Sampson
  DATE CREATED: June 2017

  A Library of functions that implement a QPSK OFDM modem, C port of
  the Octave functions in ofdm_lib.m

\*---------------------------------------------------------------------------*/
/*
  Copyright (C) 2017-2019 David Rowe

  All rights reserved.

  This program is free software; you can redistribute it and/or modify
  it under the terms of the GNU Lesser General Public License version 2.1, as
  published by the Free Software Foundation.  This program is
  distributed in the hope that it will be useful, but WITHOUT ANY
  WARRANTY; without even the implied warranty of MERCHANTABILITY or
  FITNESS FOR A PARTICULAR PURPOSE.  See the GNU General Public
  License for more details.

  You should have received a copy of the GNU Lesser General Public License
  along with this program; if not, see <http://www.gnu.org/licenses/>.
 */

#include <stdio.h>
#include <stdlib.h>
#include <stdbool.h>
#include <stdint.h>
#include <string.h>
#include <math.h>
#include <assert.h>
#include <complex.h>

#include "comp.h"
#include "ofdm_internal.h"
#include "codec2_ofdm.h"
#include "filter.h"
#include "wval.h"
#include "debug_alloc.h"

/* Static Prototypes */

static float cnormf(complex float);
static void allocate_tx_bpf(struct OFDM *);
static void deallocate_tx_bpf(struct OFDM *);
static void dft(struct OFDM *, complex float *, complex float *);
static void idft(struct OFDM *, complex float *, complex float *);
static complex float vector_sum(complex float *, int);
static int est_timing(struct OFDM *, complex float *, int, int, float *, int *);
static float est_freq_offset_pilot_corr(struct OFDM *, complex float *, int, int);
static int ofdm_sync_search_core(struct OFDM *);
static void ofdm_demod_core(struct OFDM *, int *);

/* Defines */

#define max( a, b ) ( ((a) > (b)) ? (a) : (b) )
#define min( a, b ) ( ((a) < (b)) ? (a) : (b) )

/*
 * QPSK Quadrant bit-pair values - Gray Coded
 */
static const complex float constellation[] = {
    1.0f + 0.0f * I,
    0.0f + 1.0f * I,
    0.0f - 1.0f * I,
    -1.0f + 0.0f * I
};

/*
 * These pilots are compatible with Octave version
 */
static const int8_t pilotvalues[] = {
  -1,-1, 1, 1,-1,-1,-1, 1,
  -1, 1,-1, 1, 1, 1, 1, 1,
   1, 1, 1,-1,-1, 1,-1, 1,
  -1, 1, 1, 1, 1, 1, 1, 1,
   1, 1, 1,-1, 1, 1, 1, 1,
   1,-1,-1,-1,-1,-1,-1, 1,
  -1, 1,-1, 1,-1,-1, 1,-1,
   1, 1, 1, 1,-1, 1,-1, 1
};

/* static variables */

static struct OFDM_CONFIG ofdm_config;

static complex float *tx_uw_syms;
static int *uw_ind;
static int *uw_ind_sym;

static float ofdm_tx_centre; /* TX Center frequency */
static float ofdm_rx_centre; /* RX Center frequency */
static float ofdm_fs; /* Sample rate */
static float ofdm_fs1;
static float ofdm_ts; /* Symbol cycle time */
static float ofdm_rs; /* Symbol rate */
static float ofdm_tcp; /* Cyclic prefix duration */
static float ofdm_inv_m; /* 1/m */
static float ofdm_tx_nlower; /* TX lowest carrier freq */
static float ofdm_rx_nlower; /* RX lowest carrier freq */
static float ofdm_doc; /* division of radian circle */

/*
 * See 700D Part 4 Acquisition blog post and ofdm_dev.m routines
 * for how this was set
 */
static float ofdm_timing_mx_thresh;

static int ofdm_nc;
static int ofdm_ns;	/* NS-1 = data symbols between pilots  */
static int ofdm_bps; 	/* Bits per symbol */
static int ofdm_m; 	/* duration of each symbol in samples */
static int ofdm_ncp; 	/* duration of CP in samples */

static int ofdm_phase_est_bandwidth;
static int ofdm_ftwindowwidth;
static int ofdm_bitsperframe;
static int ofdm_rowsperframe;
static int ofdm_samplesperframe;
static int ofdm_max_samplesperframe;
static int ofdm_rxbuf;
static int ofdm_ntxtbits; /* reserve bits/frame for aux text information */
static int ofdm_nuwbits; /* Unique word used for positive indication of lock */

/* Local Functions ----------------------------------------------------------*/

static float cnormf(complex float val) {
    float realf = crealf(val);
    float imagf = cimagf(val);

    return realf * realf + imagf * imagf;
}

/*
 * Gray coded QPSK modulation function
 */
complex float qpsk_mod(int *bits) {
    return constellation[(bits[1] << 1) | bits[0]];
}

/*
 * Gray coded QPSK demodulation function
 *
 * 01 | 00
 * ---+---
 * 11 | 10
 */
void qpsk_demod(complex float symbol, int *bits) {
    complex float rotate = symbol * cmplx(ROT45);

    bits[0] = crealf(rotate) < 0.0f;
    bits[1] = cimagf(rotate) < 0.0f;
}

/*
 * ------------
 * ofdm_create
 * ------------
 *
 * Returns OFDM data structure on success
 * Return NULL on fail
 *
 * If you want the defaults, call this with config structure
 * and the NC setting to 0. This will fill the structure with
 * default values of the original OFDM modem.
 */
struct OFDM *ofdm_create(const struct OFDM_CONFIG *config) {
    struct OFDM *ofdm;
    float tval;
    int i, j;

    /* Check if called correctly */

    if (config == NULL) {
        return NULL;
    }

    if (config->nc == 0) {
        /* Fill in default values */

        ofdm_nc = 17; /* Number of carriers */
        ofdm_ns = 8; /* Number of Symbol frames */
        ofdm_bps = 2; /* Bits per Symbol */
        ofdm_ts = 0.018f;
        ofdm_tcp = .002f; /* Cyclic Prefix duration */
        ofdm_tx_centre = 1500.0f; /* TX Centre Audio Frequency */
        ofdm_rx_centre = 1500.0f; /* RX Centre Audio Frequency */
        ofdm_fs = 8000.0f; /* Sample Frequency */
        ofdm_ntxtbits = 4;
        ofdm_ftwindowwidth = 11;
        ofdm_timing_mx_thresh = 0.30f;
        ofdm_phase_est_bandwidth = HIGH_PHASE_EST;
     } else {
        /* Use the users values */

        ofdm_nc = config->nc; /* Number of carriers */
        ofdm_ns = config->ns; /* Number of Symbol frames */

        if ((config->bps != 1) && (config->bps != 2)) {
            ofdm_bps = 2;   /* punt on bad data */
        } else {
            ofdm_bps = config->bps; /* Bits per Symbol */
        }

        ofdm_ts = config->ts;
        ofdm_tcp = config->tcp; /* Cyclic Prefix duration */
        ofdm_tx_centre = config->tx_centre; /* TX Centre Audio Frequency */
        ofdm_rx_centre = config->rx_centre; /* RX Centre Audio Frequency */
        ofdm_fs = config->fs; /* Sample Frequency */
        ofdm_ntxtbits = config->txtbits;

        if ((config->phase_est_bandwidth != LOW_PHASE_EST) && (config->phase_est_bandwidth != HIGH_PHASE_EST)) {
            ofdm_phase_est_bandwidth = HIGH_PHASE_EST;   /* pick high */
        } else {
            ofdm_phase_est_bandwidth = config->phase_est_bandwidth;   /* low or high */
        }

        ofdm_ftwindowwidth = config->ftwindowwidth;
        ofdm_timing_mx_thresh = config->ofdm_timing_mx_thresh;
    }

    ofdm_rs = (1.0f / ofdm_ts); /* Modulation Symbol Rate */
    ofdm_m = (int) (ofdm_fs / ofdm_rs); /* 144 */
    ofdm_ncp = (int) (ofdm_tcp * ofdm_fs); /* 16 */
    ofdm_inv_m = (1.0f / (float) ofdm_m);

    /* Copy structure into global */

    ofdm_config.tx_centre = ofdm_tx_centre;
    ofdm_config.rx_centre = ofdm_rx_centre;
    ofdm_config.fs = ofdm_fs;
    ofdm_config.rs = ofdm_rs;
    ofdm_config.ts = ofdm_ts;
    ofdm_config.tcp = ofdm_tcp;
    ofdm_config.ofdm_timing_mx_thresh = ofdm_timing_mx_thresh;
    ofdm_config.nc = ofdm_nc;
    ofdm_config.ns = ofdm_ns;
    ofdm_config.bps = ofdm_bps;
    ofdm_config.txtbits = ofdm_ntxtbits;
    ofdm_config.ftwindowwidth = ofdm_ftwindowwidth;

    /* Calculate sizes from config param */

    ofdm_bitsperframe = (ofdm_ns - 1) * (ofdm_nc * ofdm_bps);
    ofdm_rowsperframe = ofdm_bitsperframe / (ofdm_nc * ofdm_bps);
    ofdm_samplesperframe = ofdm_ns * (ofdm_m + ofdm_ncp);
    ofdm_max_samplesperframe = ofdm_samplesperframe + (ofdm_m + ofdm_ncp) / 4;
    ofdm_rxbuf = 3 * ofdm_samplesperframe + 3 * (ofdm_m + ofdm_ncp);
    ofdm_nuwbits = (ofdm_ns - 1) * ofdm_bps - ofdm_ntxtbits;    // 10

    /*
     * Calculate sample rate of phase samples,
     * we are sampling phase of pilot at
     * half a symbol intervals
     */
    ofdm_fs1 = ofdm_fs / ((ofdm_m + ofdm_ncp) / 2);

    /* Were ready to start filling in the OFDM structure now */

    if ((ofdm = (struct OFDM *) MALLOC(sizeof (struct OFDM))) == NULL) {
        return NULL;
    }

    ofdm->pilot_samples = MALLOC(sizeof (complex float) * (ofdm_m + ofdm_ncp));

    if (ofdm->pilot_samples == NULL) {
        goto error_pilot_samples;
    }

    ofdm->rxbuf = MALLOC(sizeof (complex float) * ofdm_rxbuf);

    if (ofdm->rxbuf == NULL) {
        goto error_rxbuf;
    }

    ofdm->pilots = MALLOC(sizeof (complex float) * (ofdm_nc + 2));

    if (ofdm->pilots == NULL) {
        goto error_pilots;
    }

    /*
     * rx_sym is a 2D array of variable size
     *
     * allocate rx_sym row storage. It is a pointer to a pointer
     */
    ofdm->rx_sym = MALLOC(sizeof (complex float) * (ofdm_ns + 3));

    if (ofdm->rx_sym == NULL) {
        goto error_rx_sym;
    }

    /* allocate rx_sym column storage */

    int free_last_rx_sym = 0;

    for (i = 0; i < (ofdm_ns + 3); i++) {
        ofdm->rx_sym[i] = (complex float *) MALLOC(sizeof(complex float) * (ofdm_nc + 2));

	if (ofdm->rx_sym[i] == NULL) {
    	    free_last_rx_sym = i;
	    goto error_rx_sym2;
        }

    	free_last_rx_sym = (ofdm_ns + 3);
    }

    /* The rest of these are 1D arrays of variable size */

    ofdm->rx_np = MALLOC(sizeof (complex float) * (ofdm_rowsperframe * ofdm_nc));

    if (ofdm->rx_np == NULL) {
        goto error_rx_np;
    }

    ofdm->rx_amp = MALLOC(sizeof (float) * (ofdm_rowsperframe * ofdm_nc));

    if (ofdm->rx_amp == NULL) {
        goto error_rx_amp;
    }

    ofdm->aphase_est_pilot_log = MALLOC(sizeof (float) * (ofdm_rowsperframe * ofdm_nc));

    if (ofdm->aphase_est_pilot_log == NULL) {
        goto error_aphase_est_pilot_log;
    }

    ofdm->tx_uw = MALLOC(sizeof (uint8_t) * ofdm_nuwbits);

    if (ofdm->tx_uw == NULL) {
        goto error_tx_uw;
    }

    for (i = 0; i < ofdm_nuwbits; i++) {
        ofdm->tx_uw[i] = 0;
    }

    /* Null pointers to unallocated buffers */
    ofdm->ofdm_tx_bpf = NULL;

    /* store complex BPSK pilot symbols */

    assert(sizeof (pilotvalues) >= (ofdm_nc + 2) * sizeof (int8_t));

    /* There are only 64 pilot values available */

    for (i = 0; i < (ofdm_nc + 2); i++) {
        ofdm->pilots[i] = ((float) pilotvalues[i]) + 0.0f * I;
    }

    /* carrier tables for up and down conversion */

    ofdm_doc = (TAU / (ofdm_fs / ofdm_rs));
    tval = ((float) ofdm_nc / 2);
    ofdm_tx_nlower = roundf((ofdm_tx_centre / ofdm_rs) - tval) - 1;
    ofdm_rx_nlower = roundf((ofdm_rx_centre / ofdm_rs) - tval) - 1;

    for (i = 0; i < ofdm_rxbuf; i++) {
        ofdm->rxbuf[i] = 0.0f;
    }

    for (i = 0; i < (ofdm_ns + 3); i++) {
        for (j = 0; j < (ofdm_nc + 2); j++) {
            ofdm->rx_sym[i][j] = 0.0f;
        }
    }

    for (i = 0; i < ofdm_rowsperframe * ofdm_nc; i++) {
        ofdm->rx_np[i] = 0.0f;
    }

    for (i = 0; i < ofdm_rowsperframe; i++) {
        for (j = 0; j < ofdm_nc; j++) {
            ofdm->aphase_est_pilot_log[ofdm_nc * i + j] = 0.0f;
            ofdm->rx_amp[ofdm_nc * i + j] = 0.0f;
        }
    }

    /* default settings of options and states */

    ofdm->verbose = 0;
    ofdm->timing_en = true;
    ofdm->foff_est_en = true;
    ofdm->phase_est_en = true;

    if (ofdm_phase_est_bandwidth == AUTO_PHASE_EST) {
        ofdm->phase_est_bandwidth = auto_bw;
    } else if (ofdm_phase_est_bandwidth == LOW_PHASE_EST) {
        ofdm->phase_est_bandwidth = low_bw;
    } else if (ofdm_phase_est_bandwidth == HIGH_PHASE_EST) {
        ofdm->phase_est_bandwidth = high_bw;
    }

    ofdm->foff_est_gain = 0.1f;
    ofdm->foff_est_hz = 0.0f;
    ofdm->sample_point = 0;
    ofdm->timing_est = 0;
    ofdm->timing_valid = 0;
    ofdm->timing_mx = 0.0f;
    ofdm->nin = ofdm_samplesperframe;
    ofdm->mean_amp = 0.0f;
    ofdm->foff_metric = 0.0f;

    /*
     * UW symbol placement, designed to get no false syncs at any freq
     * offset.  Use ofdm_dev.m, debug_false_sync() to test.  Note we need
     * to pair the UW bits so they fit into symbols.  The LDPC decoder
     * works on symbols so we can't break up any symbols into UW/LDPC bits.
     */
    uw_ind = MALLOC(sizeof (int) * ofdm_nuwbits);

    if (uw_ind == NULL) {
        goto error_uw_ind;
    }

    uw_ind_sym = MALLOC(sizeof (int) * (ofdm_nuwbits / 2));

    if (uw_ind_sym == NULL) {
        goto error_uw_ind_sym;
    }

    /*
     * The Unique Word is placed in different indexes based on
     * the number of carriers requested.
     */
    for (i = 0, j = 0; i < (ofdm_nuwbits / 2); i++, j += 2) {
        int val = floorf((i + 1) * (ofdm_nc + 1) / 2);
        uw_ind_sym[i] = val;             // symbol index

        uw_ind[j    ] = (val * 2);       // bit index 1
        uw_ind[j + 1] = (val * 2) + 1;   // bit index 2
    }

    tx_uw_syms = MALLOC(sizeof (complex float) * (ofdm_nuwbits / 2));

    if (tx_uw_syms == NULL) {
        goto error_tx_uw_syms;
    }

    for (i = 0; i < (ofdm_nuwbits / 2); i++) {
        tx_uw_syms[i] = 1.0f;      // qpsk_mod(0:0)
    }

    /* sync state machine */

    ofdm->sync_state = search;
    ofdm->last_sync_state = search;
    ofdm->sync_state_interleaver = search;
    ofdm->last_sync_state_interleaver = search;

    ofdm->uw_errors = 0;
    ofdm->sync_counter = 0;
    ofdm->frame_count = 0;
    ofdm->frame_count_interleaver = 0;
    ofdm->sync_start = false;
    ofdm->sync_end = false;
    ofdm->sync_mode = autosync;

    /* create the OFDM waveform */

    complex float *temp = MALLOC(sizeof (complex float) * ofdm_m);

    if (temp == NULL) {
        goto error_temp;
    }

    idft(ofdm, temp, ofdm->pilots);

    /*
     * pilot_samples is 160 samples, but timing and freq offset est
     * were found by experiment to work better without a cyclic
     * prefix, so we uses zeroes instead.
     */

    /* zero out Cyclic Prefix (CP) values */

    for (i = 0; i < ofdm_ncp; i++) {
        ofdm->pilot_samples[i] = 0.0f;
    }

    /* Now copy the whole thing after the above */

    for (i = ofdm_ncp, j = 0; j < ofdm_m; i++, j++) {
        ofdm->pilot_samples[i] = temp[j];
    }

    FREE(temp);

    /* calculate constant used to normalise timing correlation maximum */

    float acc = 0.0f;

    for (i = 0; i < (ofdm_m + ofdm_ncp); i++) {
        acc += cnormf(ofdm->pilot_samples[i]);
    }

    ofdm->timing_norm = (ofdm_m + ofdm_ncp) * acc;
    ofdm->clock_offset_counter = 0;
    ofdm->sig_var = ofdm->noise_var = 1.0f;
    ofdm->tx_bpf_en = false;

    return ofdm; /* Success */

    //// Error return points with free call in the reverse order of allocation:

    error_temp:
      FREE(tx_uw_syms);
    error_uw_ind_sym:
      FREE(uw_ind);
    error_tx_uw_syms:
      FREE(uw_ind_sym);
    error_uw_ind:
      FREE(ofdm->tx_uw);
    error_tx_uw:
      FREE(ofdm->aphase_est_pilot_log);
    error_aphase_est_pilot_log:
      FREE(ofdm->rx_amp);
    error_rx_amp:
      FREE(ofdm->rx_np);
    error_rx_np:
      for (i = 0; i < free_last_rx_sym; i++)
        FREE(ofdm->rx_sym[i]);
    error_rx_sym2:
      FREE(ofdm->rx_sym);
    error_rx_sym:
      FREE(ofdm->pilots);
    error_pilots:
      FREE(ofdm->rxbuf);
    error_rxbuf:
      FREE(ofdm->pilot_samples);
    error_pilot_samples:
      FREE(ofdm);

    return(NULL);
}

static void allocate_tx_bpf(struct OFDM *ofdm) {
    ofdm->ofdm_tx_bpf = MALLOC(sizeof(struct quisk_cfFilter));

    /* Transmit bandpass filter; complex coefficients, center frequency */

    quisk_filt_cfInit(ofdm->ofdm_tx_bpf, filtP550S750, sizeof (filtP550S750) / sizeof (float));
    quisk_cfTune(ofdm->ofdm_tx_bpf, ofdm_tx_centre / ofdm_fs);
}

static void deallocate_tx_bpf(struct OFDM *ofdm) {
    quisk_filt_destroy(ofdm->ofdm_tx_bpf);
    FREE(ofdm->ofdm_tx_bpf);
    ofdm->ofdm_tx_bpf = NULL;
}

void ofdm_destroy(struct OFDM *ofdm) {
    int i;

    if (ofdm->ofdm_tx_bpf) {
        deallocate_tx_bpf(ofdm);
    }

    FREE(ofdm->pilot_samples);
    FREE(ofdm->rxbuf);
    FREE(ofdm->pilots);

    for (i = 0; i < (ofdm_ns + 3); i++) { /* 2D array */
        FREE(ofdm->rx_sym[i]);
    }

    FREE(ofdm->rx_sym);
    FREE(ofdm->rx_np);
    FREE(ofdm->rx_amp);
    FREE(ofdm->aphase_est_pilot_log);
    FREE(ofdm->tx_uw);
    FREE(ofdm);
}

/*
 * Convert frequency domain into time domain
 *
 * This algorithm was designed for speed
 */
static void idft(struct OFDM *ofdm, complex float *result, complex float *vector) {
    int row, col;

    result[0] = 0.0f;

    for (col = 0; col < (ofdm_nc + 2); col++) {
        result[0] += vector[col];    // cexp(j0) == 1
    }

    result[0] *= ofdm_inv_m;

    for (row = 1; row < ofdm_m; row++) {
        complex float c = cmplx(ofdm_tx_nlower * ofdm_doc *row);
        complex float delta = cmplx(ofdm_doc * row);

        result[row] = 0.0f;

        for (col = 0; col < (ofdm_nc + 2); col++) {
            result[row] += (vector[col] * c);
            c *= delta;
        }

        result[row] *= ofdm_inv_m;
    }
}

/*
 * Convert time domain into frequency domain
 *
 * This algorithm was designed for speed
 */
static void dft(struct OFDM *ofdm, complex float *result, complex float *vector) {
    int row, col;

    for (col = 0; col < (ofdm_nc + 2); col++) {
        result[col] = vector[0];                 // conj(cexp(j0)) == 1
    }

    for (col = 0; col < (ofdm_nc + 2); col++) {
        float tval = (ofdm_rx_nlower + col) * ofdm_doc;
        complex float c = cmplxconj(tval);
        complex float delta = c;

        for (row = 1; row < ofdm_m; row++) {
            result[col] += (vector[row] * c);
            c *= delta;
        }
    }
}

static complex float vector_sum(complex float *a, int num_elements) {
    complex float sum = 0.0f;
    int i;

    for (i = 0; i < num_elements; i++) {
        sum += a[i];
    }

    return sum;
}

/*
 * Correlates the OFDM pilot symbol samples with a window of received
 * samples to determine the most likely timing offset.  Combines two
 * frames pilots so we need at least Nsamperframe+M+Ncp samples in rx.
 *
 * Can be used for acquisition (coarse timing), and fine timing.
 *
 * Unlike Octave version use states to return a few values.  Tends
 * to break down when freq offset approaches +/- symbol rate (e.g
 * +/- 25 Hz for 700D).
 */
static int est_timing(struct OFDM *ofdm, complex float *rx, int length, int fcoarse, float *timing_mx, int *timing_valid) {
    complex float csam, corr_st, corr_en;
    int Ncorr = length - (ofdm_samplesperframe + (ofdm_m + ofdm_ncp));
    float corr[Ncorr];
    int i, j;

    float acc = 0.0f;

    for (i = 0; i < length; i++) {
        acc += cnormf(rx[i]);
    }

    float av_level = 2.0f * sqrtf(ofdm->timing_norm * acc / length) + 1E-12f;

    for (i = 0; i < Ncorr; i++) {
        corr_st = 0.0f;
        corr_en = 0.0f;

        for (j = 0; j < (ofdm_m + ofdm_ncp); j++) {
            /* roll frequency shift into inner loop to save memory */
            switch(fcoarse) {
            case -40:
                csam = conjf(ofdm_wval[j]*ofdm->pilot_samples[j]);
                break;
            case 0:
                csam = conjf(ofdm->pilot_samples[j]);
                break;
            case 40:
                csam = ofdm_wval[j]*conjf(ofdm->pilot_samples[j]);
                break;
            default:
                assert(0);
            }
            corr_st = corr_st + (rx[i + j                       ] * csam);
            corr_en = corr_en + (rx[i + j + ofdm_samplesperframe] * csam);
        }

        corr[i] = (cabsf(corr_st) + cabsf(corr_en)) / av_level;
    }

    /* find the max magnitude and its index */

    int timing_est = 0;
    *timing_mx = 0.0f;
    
    for (i = 0; i < Ncorr; i++) {
        if (corr[i] > *timing_mx) {
            *timing_mx = corr[i];
            timing_est = i;
        }
    }

    *timing_valid = (*timing_mx > ofdm_timing_mx_thresh); /* bool but used as external int */

    if (ofdm->verbose > 2) {
        fprintf(stderr, "  av_level: %f  max: %f timing_est: %d timing_valid: %d\n", (double) av_level,
             (double) *timing_mx, timing_est, *timing_valid);
    }

    return timing_est;
}

/*
 * Determines frequency offset at current timing estimate, used for
 * coarse freq offset estimation during acquisition.  Works up to +/-
 * the symbol rate, e.g. +/- 25Hz for the FreeDV 700D configuration.
 */
static float est_freq_offset_pilot_corr(struct OFDM *ofdm, complex float *rx, int timing_est, int fcoarse) {
    complex float corr_st, corr_en;

    // sample sum of DFT magnitude of correlated signals at each freq offset and look for peak

    int st = -20; int en = 20; float foff_est = 0.0f; float Cabs_max = 0.0f;

    for(int f = st; f < en; f++) {
        complex float C_st = 0.0f;
        complex float C_en = 0.0f;
	      float tmp = TAU * f / ofdm_fs;	/* move calc out of loop */

        for (int i = 0; i < (ofdm_m + ofdm_ncp); i++) {
            complex float w = cmplxconj(tmp * i);
            complex float csam;

            switch(fcoarse) {
            case -40:
                csam = conjf(ofdm_wval[i]*ofdm->pilot_samples[i]) * w;
                break;
            case 0:
                csam = conjf(ofdm->pilot_samples[i]) * w;
                break;
            case 40:
                csam = ofdm_wval[i]*conjf(ofdm->pilot_samples[i]) * w;
                break;
            default:
                assert(0);
            }

            // "mix" down (correlate) the pilot sequences from frame with 0 Hz offset pilot samples

            corr_st = rx[timing_est + i                       ] * csam;
            corr_en = rx[timing_est + i + ofdm_samplesperframe] * csam;

            C_st += corr_st;
            C_en += corr_en;

            float Cabs = cabs(C_st) + cabs(C_en);

            if (Cabs > Cabs_max) {
                Cabs_max = Cabs;
                foff_est = f;
            }
        }
    }

    ofdm->foff_metric = 0.0f; // not used in this version of freq est algorithm

    if (ofdm->verbose > 2) {
        fprintf(stderr, "cabs_max: %f  foff_est: %f\n", (double) Cabs_max, (double) foff_est);
    }

    return foff_est;
}

/*
 * ----------------------------------------------
 * ofdm_txframe - modulates one frame of symbols
 * ----------------------------------------------
 */
void ofdm_txframe(struct OFDM *ofdm, complex float *tx, complex float *tx_sym_lin) {
    complex float aframe[ofdm_ns][ofdm_nc + 2];
    complex float asymbol[ofdm_m];
    complex float asymbol_cp[ofdm_m + ofdm_ncp];
    int i, j, k, m;

    /* initialize aframe to complex zero */

    for (i = 0; i < ofdm_ns; i++) {
        for (j = 0; j < (ofdm_nc + 2); j++) {
            aframe[i][j] = 0.0f;
        }
    }

    /* copy in a row of complex pilots to first row */

    for (i = 0; i < (ofdm_nc + 2); i++) {
        aframe[0][i] = ofdm->pilots[i];
    }

    /*
     * Place symbols in multi-carrier frame with pilots
     * This will place boundary values of complex zero around data
     */
    for (i = 1; i <= ofdm_rowsperframe; i++) {

        /* copy in the Nc complex values with [0 Nc 0] or (Nc + 2) total */

        for (j = 1; j < (ofdm_nc + 1); j++) {
            aframe[i][j] = tx_sym_lin[((i - 1) * ofdm_nc) + (j - 1)];
        }
    }

    /* OFDM up-convert symbol by symbol so we can add CP */

    for (i = 0, m = 0; i < ofdm_ns; i++, m += (ofdm_m + ofdm_ncp)) {
        idft(ofdm, asymbol, aframe[i]);

        /* Copy the last Ncp samples to the front */

        for (j = (ofdm_m - ofdm_ncp), k = 0; j < ofdm_m; j++, k++) {
            asymbol_cp[k] = asymbol[j];
        }

        /* Now copy the all samples for this row after it */

        for (j = ofdm_ncp, k = 0; k < ofdm_m; j++, k++) {
            asymbol_cp[j] = asymbol[k];
        }

        /* Now move row to the tx output */

        for (j = 0; j < (ofdm_m + ofdm_ncp); j++) {
            tx[m + j] = asymbol_cp[j];
        }
    }

    /* optional Tx Band Pass Filter */

    if (ofdm->tx_bpf_en == true) {
        complex float tx_filt[ofdm_samplesperframe];

        quisk_ccfFilter(tx, tx_filt, ofdm_samplesperframe, ofdm->ofdm_tx_bpf);
        memmove(tx, tx_filt, ofdm_samplesperframe * sizeof (complex float));
    }
}

struct OFDM_CONFIG *ofdm_get_config_param() {
    return &ofdm_config;
}

int ofdm_get_phase_est_bandwidth_mode(struct OFDM *ofdm) {
    return ofdm->phase_est_bandwidth;    /* int version of enum */
}

int ofdm_get_nin(struct OFDM *ofdm) {
    return ofdm->nin;
}

int ofdm_get_samples_per_frame() {
    return ofdm_samplesperframe;
}

int ofdm_get_max_samples_per_frame() {
    return 2 * ofdm_max_samplesperframe;
}

int ofdm_get_bits_per_frame() {
    return ofdm_bitsperframe;
}

void ofdm_set_phase_est_bandwidth_mode(struct OFDM *ofdm, int val) {
    /* No change on bad data */
    if (val == LOW_PHASE_EST) {
        ofdm->phase_est_bandwidth = low_bw;
    } else if (val == HIGH_PHASE_EST) {
        ofdm->phase_est_bandwidth = high_bw;
    } else if (val == AUTO_PHASE_EST) {
        ofdm->phase_est_bandwidth = auto_bw;
    } else
        return;
}

void ofdm_set_verbose(struct OFDM *ofdm, int level) {
    ofdm->verbose = level;
}

void ofdm_set_timing_enable(struct OFDM *ofdm, bool val) {
    ofdm->timing_en = val;

    if (ofdm->timing_en == false) {
        /* manually set ideal timing instant */

        ofdm->sample_point = (ofdm_ncp - 1);
    }
}

void ofdm_set_foff_est_enable(struct OFDM *ofdm, bool val) {
    ofdm->foff_est_en = val;
}

void ofdm_set_phase_est_enable(struct OFDM *ofdm, bool val) {
    ofdm->phase_est_en = val;
}

void ofdm_set_off_est_hz(struct OFDM *ofdm, float val) {
    ofdm->foff_est_hz = val;
}

void ofdm_set_tx_bpf(struct OFDM *ofdm, bool val) {
    if (val == true) {
    	allocate_tx_bpf(ofdm);
    	ofdm->tx_bpf_en = true;
    } else {
    	if (ofdm->ofdm_tx_bpf)
            deallocate_tx_bpf(ofdm);

    	ofdm->tx_bpf_en = false;
    }
}

/*
 * --------------------------------------
 * ofdm_mod - modulates one frame of bits
 * --------------------------------------
 */
void ofdm_mod(struct OFDM *ofdm, COMP *result, const int *tx_bits) {
    int length = ofdm_bitsperframe / ofdm_bps;
    complex float *tx = (complex float *) &result[0]; // complex has same memory layout
    complex float tx_sym_lin[length];
    int dibit[2];
    int s, i;

    if (ofdm_bps == 1) {
        /* Here we will have Nbitsperframe / 1 */

        for (s = 0; s < length; s++) {
            tx_sym_lin[s] = (float) (2 * tx_bits[s] - 1);
        }
    } else if (ofdm_bps == 2) {
        /* Here we will have Nbitsperframe / 2 */

        for (s = 0, i = 0; i < length; s += 2, i++) {
            dibit[0] = tx_bits[s + 1] & 0x1;
            dibit[1] = tx_bits[s    ] & 0x1;

            tx_sym_lin[i] = qpsk_mod(dibit);
        }
    }

    ofdm_txframe(ofdm, tx, tx_sym_lin);
}

/*
 * ----------------------------------------------------------------------------------
 * ofdm_sync_search - attempts to find coarse sync parameters for modem initial sync
 * ----------------------------------------------------------------------------------
 */

/*
 * This is a wrapper to maintain the older functionality
 * with an array of COMPs as input
 */
int ofdm_sync_search(struct OFDM *ofdm, COMP *rxbuf_in) {
    /*
     * insert latest input samples into rxbuf
     * so it is primed for when we have to call ofdm_demod()
     */

    /* note can't use memcpy when src and dest overlap */
    memmove(&ofdm->rxbuf[0], &ofdm->rxbuf[ofdm->nin],
           (ofdm_rxbuf - ofdm->nin) * sizeof (complex float));
    memmove(&ofdm->rxbuf[(ofdm_rxbuf - ofdm->nin)],
        rxbuf_in, ofdm->nin * sizeof (complex float));

    return(ofdm_sync_search_core(ofdm));
}

/*
 * This is a wrapper with a new interface to reduce memory allocated.
 * This works with ofdm_demod and freedv_api. Gain is not used here.
 */
int ofdm_sync_search_shorts(struct OFDM *ofdm, short *rxbuf_in, float gain) {
    int i, j;

    /* shift the buffer left based on nin */

    memmove(&ofdm->rxbuf[0], &ofdm->rxbuf[ofdm->nin],
            (ofdm_rxbuf - ofdm->nin) * sizeof (complex float));

    /* insert latest input samples onto tail of rxbuf */

    for (j = 0, i = (ofdm_rxbuf - ofdm->nin); i < ofdm_rxbuf; j++, i++) {
        ofdm->rxbuf[i] = ((float)rxbuf_in[j] / 32767.0f);
    }

    return ofdm_sync_search_core(ofdm);
}

/*
 * Attempts to find coarse sync parameters for modem initial sync
 */
static int ofdm_sync_search_core(struct OFDM *ofdm) {
    int act_est, afcoarse;

    /* Attempt coarse timing estimate (i.e. detect start of frame) at a range of frequency offsets */

    int st = ofdm_m + ofdm_ncp + ofdm_samplesperframe;
    int en = st + 2 * ofdm_samplesperframe;

    int fcoarse = 0;
    float atiming_mx, timing_mx = 0.0f;
    int ct_est = 0;     
    int atiming_valid, timing_valid = 0;
    
    for (afcoarse = -40; afcoarse <= 40; afcoarse += 40) {
<<<<<<< HEAD
        act_est = est_timing(ofdm, &ofdm->rxbuf[st], (en - st), afcoarse, &atiming_mx, &atiming_valid);
        if (atiming_mx > timing_mx) {
=======
        act_est = est_timing(ofdm, &ofdm->rxbuf[st], (en - st), afcoarse);
        
        if (ofdm->timing_mx > timing_mx) {
>>>>>>> 9d6b5155
            ct_est = act_est;
            timing_mx = atiming_mx;
            fcoarse = afcoarse;
            timing_valid = atiming_valid;
        }
    }

    /* refine freq est within -/+ 20 Hz window */

    ofdm->coarse_foff_est_hz = est_freq_offset_pilot_corr(ofdm, &ofdm->rxbuf[st], ct_est, fcoarse);
    ofdm->coarse_foff_est_hz += fcoarse;

    if (ofdm->verbose != 0) {
        fprintf(stderr, "   ct_est: %4d foff_est: %4.1f timing_valid: %d timing_mx: %5.4f\n",
                ct_est, (double) ofdm->coarse_foff_est_hz, timing_valid,
                (double)timing_mx);
    }

    if (timing_valid != 0) {
        /* potential candidate found .... */

        /* calculate number of samples we need on next buffer to get into sync */

        ofdm->nin = ofdm_samplesperframe + ct_est;

        /* reset modem states */

        ofdm->sample_point = ofdm->timing_est = 0;
        ofdm->foff_est_hz = ofdm->coarse_foff_est_hz;
        ofdm->timing_valid = timing_valid;
        ofdm->timing_mx = timing_mx;
    } else {
        ofdm->nin = ofdm_samplesperframe;
    }

    ofdm->timing_mx = timing_mx;

    return ofdm->timing_valid;
}

/*
 * ------------------------------------------
 * ofdm_demod - Demodulates one frame of bits
 * ------------------------------------------
 */

/*
 * This is a wrapper to maintain the older functionality with an
 * array of COMPs as input
 */
void ofdm_demod(struct OFDM *ofdm, int *rx_bits, COMP *rxbuf_in) {
    complex float *rx = (complex float *) &rxbuf_in[0]; // complex has same memory layout
    int i, j;

    /* shift the buffer left based on nin */
    for (i = 0, j = ofdm->nin; i < (ofdm_rxbuf - ofdm->nin); i++, j++) {
        ofdm->rxbuf[i] = ofdm->rxbuf[j];
    }

    /* insert latest input samples onto tail of rxbuf */
    for (j = 0, i = (ofdm_rxbuf - ofdm->nin); i < ofdm_rxbuf; j++, i++) {
        ofdm->rxbuf[i] = rx[j];
    }

    ofdm_demod_core(ofdm, rx_bits);
}

/*
 * This is a wrapper with a new interface to reduce memory allocated.
 * This works with ofdm_demod and freedv_api. Gain is not used here.
 */
void ofdm_demod_shorts(struct OFDM *ofdm, int *rx_bits, short *rxbuf_in, float gain) {
    int i, j;

    /* shift the buffer left based on nin */

    for (i = 0, j = ofdm->nin; i < (ofdm_rxbuf - ofdm->nin); i++, j++) {
        ofdm->rxbuf[i] = ofdm->rxbuf[j];
    }

    /* insert latest input samples onto tail of rxbuf */

    for (j = 0, i = (ofdm_rxbuf - ofdm->nin); i < ofdm_rxbuf; j++, i++) {
        ofdm->rxbuf[i] = ((float)rxbuf_in[j] / 32767.0f);
    }

    ofdm_demod_core(ofdm, rx_bits);
}

/*
 * This is the rest of the function which expects that the data is
 * already in ofdm->rxbuf
 */
static void ofdm_demod_core(struct OFDM *ofdm, int *rx_bits) {
    int prev_timing_est = ofdm->timing_est;
    int i, j, k, rr, st, en;

    /*
     * get user and calculated freq offset
     */
    float woff_est = TAU * ofdm->foff_est_hz / ofdm_fs;

    /* update timing estimate ---------------------------------------------- */

    if (ofdm->timing_en == true) {
        /* update timing at start of every frame */

        st = ((ofdm_m + ofdm_ncp) + ofdm_samplesperframe) - floorf(ofdm_ftwindowwidth / 2) + ofdm->timing_est;
        en = st + ofdm_samplesperframe - 1 + (ofdm_m + ofdm_ncp) + ofdm_ftwindowwidth;

        complex float work[(en - st)];

        /*
         * Adjust for the frequency error by shifting the phase
         * using a conjugate multiply
         */
        for (j = 0, i = st; i < en; j++, i++) {
            work[j] = ofdm->rxbuf[i] * cmplxconj(woff_est * i);
        }

<<<<<<< HEAD
        int ft_est = est_timing(ofdm, work, (en - st), 0.0f, &ofdm->timing_mx, &ofdm->timing_valid);
        
=======
        int ft_est = est_timing(ofdm, work, (en - st), 0.0f);

>>>>>>> 9d6b5155
        ofdm->timing_est += (ft_est - ceilf(ofdm_ftwindowwidth / 2));

        if (ofdm->verbose > 2) {
            fprintf(stderr, "  ft_est: %2d timing_est: %2d sample_point: %2d\n", ft_est, ofdm->timing_est,
                ofdm->sample_point);
        }

        /* Black magic to keep sample_point inside cyclic prefix.  Or something like that. */

        ofdm->sample_point = max(ofdm->timing_est + (ofdm_ncp / 4), ofdm->sample_point);
        ofdm->sample_point = min(ofdm->timing_est + ofdm_ncp, ofdm->sample_point);
    }

    /*
     * Convert the time-domain samples to the frequency-domain using the rx_sym
     * data matrix. This will be  Nc+2 carriers of 11 symbols.
     *
     * You will notice there are Nc+2 BPSK symbols for each pilot symbol, and
     * that there are Nc QPSK symbols for each data symbol.
     *
     *  XXXXXXXXXXXXXXXXX  <-- Timing Slip
     * PPPPPPPPPPPPPPPPPPP <-- Previous Frames Pilot
     *  DDDDDDDDDDDDDDDDD
     *  DDDDDDDDDDDDDDDDD
     *  DDDDDDDDDDDDDDDDD
     *  DDDDDDDDDDDDDDDDD      Ignore these past data symbols
     *  DDDDDDDDDDDDDDDDD
     *  DDDDDDDDDDDDDDDDD
     *  DDDDDDDDDDDDDDDDD
     * PPPPPPPPPPPPPPPPPPP <-- This Frames Pilot
     *  DDDDDDDDDDDDDDDDD
     *  DDDDDDDDDDDDDDDDD
     *  DDDDDDDDDDDDDDDDD
     *  DDDDDDDDDDDDDDDDD      These are the current data symbols to be decoded
     *  DDDDDDDDDDDDDDDDD
     *  DDDDDDDDDDDDDDDDD
     *  DDDDDDDDDDDDDDDDD
     * PPPPPPPPPPPPPPPPPPP <-- Next Frames Pilot
     *  DDDDDDDDDDDDDDDDD
     *  DDDDDDDDDDDDDDDDD
     *  DDDDDDDDDDDDDDDDD
     *  DDDDDDDDDDDDDDDDD      Ignore these next data symbols
     *  DDDDDDDDDDDDDDDDD
     *  DDDDDDDDDDDDDDDDD
     *  DDDDDDDDDDDDDDDDD
     * PPPPPPPPPPPPPPPPPPP <-- Future Frames Pilot
     *  XXXXXXXXXXXXXXXXX  <-- Timing Slip
     *
     * So this algorithm will have seven data symbols and four pilot symbols to process.
     * The average of the four pilot symbols is our phase estimation.
     */
    for (i = 0; i < (ofdm_ns + 3); i++) {
        for (j = 0; j < (ofdm_nc + 2); j++) {
            ofdm->rx_sym[i][j] = 0.0f;
        }
    }

    /*
     * "Previous" pilot symbol is one modem frame above.
     */
    st = (ofdm_m + ofdm_ncp) + 1 + ofdm->sample_point;
    en = st + ofdm_m;

    complex float work[ofdm_m];

    /* down-convert at current timing instant------------------------------- */

    for (k = 0, j = st; j < en; k++, j++) {
        work[k] = ofdm->rxbuf[j] * cmplxconj(woff_est * j);
    }

    /*
     * Each symbol is of course (ofdm_m + ofdm_ncp) samples long and
     * becomes Nc+2 carriers after DFT.
     *
     * We put this carrier pilot symbol at the top of our matrix:
     *
     * 1 .................. Nc+2
     *
     * +----------------------+
     * |    Previous Pilot    |  rx_sym[0]
     * +----------------------+
     * |                      |
     *
     */
    dft(ofdm, ofdm->rx_sym[0], work);

    /*
     * "This" pilot comes after the extra symbol allotted at the top, and after
     * the "previous" pilot and previous data symbols (let's call it, the previous
     * modem frame).
     *
     * So we will now be starting at "this" pilot symbol, and continuing to the
     * "next" pilot symbol.
     *
     * In this routine we also process the current data symbols.
     */
    for (rr = 0; rr < (ofdm_ns + 1); rr++) {
        st = (ofdm_m + ofdm_ncp) + ofdm_samplesperframe + (rr * (ofdm_m + ofdm_ncp)) + 1 + ofdm->sample_point;
        en = st + ofdm_m;

        /* down-convert at current timing instant---------------------------------- */

        for (k = 0, j = st; j < en; k++, j++) {
            work[k] = ofdm->rxbuf[j] * cmplxconj(woff_est * j);
        }

        /*
         * We put these Nc+2 carrier symbols into our matrix after the previous pilot:
         *
         * 1 .................. Nc+2
         * |    Previous Pilot    |  rx_sym[0]
         * +----------------------+
         * |      This Pilot      |  rx_sym[1]
         * +----------------------+
         * |         Data         |  rx_sym[2]
         * +----------------------+
         * |         Data         |  rx_sym[3]
         * +----------------------+
         * |         Data         |  rx_sym[4]
         * +----------------------+
         * |         Data         |  rx_sym[5]
         * +----------------------+
         * |         Data         |  rx_sym[6]
         * +----------------------+
         * |         Data         |  rx_sym[7]
         * +----------------------+
         * |         Data         |  rx_sym[8]
         * +----------------------+
         * |      Next Pilot      |  rx_sym[9]
         * +----------------------+
         * |                      |  rx_sym[10]
         */
        dft(ofdm, ofdm->rx_sym[rr + 1], work);
    }

    /*
     * OK, now we want to process to the "future" pilot symbol. This is after
     * the "next" modem frame.
     *
     * We are ignoring the data symbols between the "next" pilot and "future" pilot.
     * We only want the "future" pilot symbol, to perform the averaging of all pilots.
     */
    st = (ofdm_m + ofdm_ncp) + (3 * ofdm_samplesperframe) + 1 + ofdm->sample_point;
    en = st + ofdm_m;

    /* down-convert at current timing instant------------------------------- */

    for (k = 0, j = st; j < en; k++, j++) {
        work[k] = ofdm->rxbuf[j] * cmplxconj(woff_est * j);
    }

    /*
     * We put the future pilot after all the previous symbols in the matrix:
     *
     * 1 .................. Nc+2
     *
     * |                      |  rx_sym[9]
     * +----------------------+
     * |     Future Pilot     |  rx_sym[10]
     * +----------------------+
     */
    dft(ofdm, ofdm->rx_sym[ofdm_ns + 2], work);

    /*
     * We are finished now with the DFT and down conversion
     * From here on down we are in the frequency domain
     */

    /* est freq err based on all carriers ---------------------------------- */

    if (ofdm->foff_est_en == true) {
        /*
         * sym[1] is 'this' pilot symbol, sym[9] is 'next' pilot symbol.
         *
         * By subtracting the two averages of these pilots, we find the frequency
         * by the change in phase over time.
         */
        complex float freq_err_rect =
                conjf(vector_sum(ofdm->rx_sym[1], ofdm_nc + 2)) *
                vector_sum(ofdm->rx_sym[ofdm_ns + 1], ofdm_nc + 2);

        /* prevent instability in atan(im/re) when real part near 0 */

        freq_err_rect += 1E-6f;

        float freq_err_hz = cargf(freq_err_rect) * ofdm_rs / (TAU * ofdm_ns);
        ofdm->foff_est_hz += (ofdm->foff_est_gain * freq_err_hz);
    }

    /* OK - now estimate and correct pilot phase  -------------------------- */

    complex float aphase_est_pilot_rect;
    float aphase_est_pilot[ofdm_nc + 2];
    float aamp_est_pilot[ofdm_nc + 2];

    for (i = 0; i < (ofdm_nc + 2); i++) {
        aphase_est_pilot[i] = 10.0f;
        aamp_est_pilot[i] = 0.0f;
    }

    for (i = 1; i < (ofdm_nc + 1); i++) { /* ignore first and last carrier for count */
        if (ofdm->phase_est_bandwidth == low_bw) {
            complex float symbol[3];

            /*
             * Use all pilots normally, results in low SNR performance,
             * but will fall over in high Doppler propagation
             *
             * Basically we divide the Nc+2 pilots into groups of 3
             * Then average the phase surrounding each of the data symbols.
             */
            for (k = 0, j = (i - 1); k < 3; k++, j++) {
                symbol[k] = ofdm->rx_sym[1][j] * conjf(ofdm->pilots[j]); /* this pilot conjugate */
            }

            aphase_est_pilot_rect = vector_sum(symbol, 3);

            for (k = 0, j = (i - 1); k < 3; k++, j++) {
                symbol[k] = ofdm->rx_sym[ofdm_ns + 1][j] * conjf(ofdm->pilots[j]); /* next pilot conjugate */
            }

            aphase_est_pilot_rect += vector_sum(symbol, 3);

            /* use pilots in past and future */

            for (k = 0, j = (i - 1); k < 3; k++, j++) {
                symbol[k] = ofdm->rx_sym[0][j] * conjf(ofdm->pilots[j]); /* previous pilot */
            }

            aphase_est_pilot_rect += vector_sum(symbol, 3);

            for (k = 0, j = (i - 1); k < 3; k++, j++) {
                symbol[k] = ofdm->rx_sym[ofdm_ns + 2][j] * conjf(ofdm->pilots[j]); /* future pilot */
            }

            aphase_est_pilot_rect += vector_sum(symbol, 3);
            aphase_est_pilot[i] = cargf(aphase_est_pilot_rect);

            /* amplitude is estimated over 12 pilots */

            aamp_est_pilot[i] = cabsf(aphase_est_pilot_rect / 12.0f);
        } else {
            assert(ofdm->phase_est_bandwidth == high_bw);
            /*
             * Use only symbols at 'this' and 'next' to quickly track changes
             * in phase due to high Doppler spread in propagation (no neighbor averaging).
             *
             * As less pilots are averaged, low SNR performance will be poorer
             */
            aphase_est_pilot_rect = ofdm->rx_sym[1][i] * conjf(ofdm->pilots[i]);            /* "this" pilot conjugate */
            aphase_est_pilot_rect += ofdm->rx_sym[ofdm_ns + 1][i] * conjf(ofdm->pilots[i]); /* "next" pilot conjugate */
            aphase_est_pilot[i] = cargf(aphase_est_pilot_rect);

            /* amplitude is estimated over 2 pilots */

            aamp_est_pilot[i] = cabsf(aphase_est_pilot_rect / 2.0f);
        }
    }

    /*
     * correct the phase offset using phase estimate, and demodulate
     * bits, separate loop as it runs across cols (carriers) to get
     * frame bit ordering correct
     */
    complex float rx_corr;
    int abit[2];
    int bit_index = 0;
    float sum_amp = 0.0f;

    for (rr = 0; rr < ofdm_rowsperframe; rr++) {
        /*
         * Note the i starts with the second carrier, ends with Nc+1.
         * so we ignore the first and last carriers.
         *
         * Also note we are using sym[2..8] or the seven data symbols.
         */
        for (i = 1; i < (ofdm_nc + 1); i++) {
            if (ofdm->phase_est_en == true) {
                rx_corr = ofdm->rx_sym[rr + 2][i] * cmplxconj(aphase_est_pilot[i]);
            } else {
                rx_corr = ofdm->rx_sym[rr + 2][i];
            }

            /*
             * Output complex data symbols after phase correction;
             * (_np = no pilots) the pilot symbols have been removed
             */
            ofdm->rx_np[(rr * ofdm_nc) + (i - 1)] = rx_corr;

            /*
             * Note even though amp ests are the same for each col,
             * the FEC decoder likes to have one amplitude per symbol
             * so convenient to log them all
             */
            ofdm->rx_amp[(rr * ofdm_nc) + (i - 1)] = aamp_est_pilot[i];
            sum_amp += aamp_est_pilot[i];

            /*
             * Note like amps in this implementation phase ests are the
             * same for each col, but we log them for each symbol anyway
             */
            ofdm->aphase_est_pilot_log[(rr * ofdm_nc) + (i - 1)] = aphase_est_pilot[i];

            if (ofdm_bps == 1) {
                rx_bits[bit_index++] = crealf(rx_corr) > 0.0f;
            } else if (ofdm_bps == 2) {
                /*
                 * Only one final task, decode what quadrant the phase
                 * is in, and return the dibits
                 */
                qpsk_demod(rx_corr, abit);
                rx_bits[bit_index++] = abit[1];
                rx_bits[bit_index++] = abit[0];
            }
        }
    }

    /* update mean amplitude estimate for LDPC decoder scaling */

    ofdm->mean_amp = 0.9f * ofdm->mean_amp + 0.1f * sum_amp / (ofdm_rowsperframe * ofdm_nc);

    /* Adjust nin to take care of sample clock offset */

    ofdm->nin = ofdm_samplesperframe;

    if (ofdm->timing_en == true) {
        ofdm->clock_offset_counter += (prev_timing_est - ofdm->timing_est);

        int thresh = (ofdm_m + ofdm_ncp) / 8;
        int tshift = (ofdm_m + ofdm_ncp) / 4;

        if (ofdm->timing_est > thresh) {
            ofdm->nin = ofdm_samplesperframe + tshift;
            ofdm->timing_est -= tshift;
            ofdm->sample_point -= tshift;
        } else if (ofdm->timing_est < -thresh) {
            ofdm->nin = ofdm_samplesperframe - tshift;
            ofdm->timing_est += tshift;
            ofdm->sample_point += tshift;
        }
    }

    /*
     * estimate signal and noise power, see ofdm_lib.m,
     * cohpsk.m for more info
     */
    complex float *rx_np = ofdm->rx_np;

    float sig_var = 0.0f;

    /*
     * sig_var gets a little large, so tamp it down
     * each step
     */
    float step = (1.0f / (ofdm_rowsperframe * ofdm_nc));

    for (i = 0; i < (ofdm_rowsperframe * ofdm_nc); i++) {
        sig_var += (cnormf(rx_np[i]) * step);
    }

    float sig_rms = sqrtf(sig_var);

    float sum_x = 0.0f;
    float sum_xx = 0.0f;
    int n = 0;

    for (i = 0; i < (ofdm_rowsperframe * ofdm_nc); i++) {
        complex float s = rx_np[i];

        if (fabsf(crealf(s)) > sig_rms) {
            sum_x += cimagf(s);
            sum_xx += cimagf(s) * cimagf(s);
            n++;
        }
    }

    /*
     * with large interfering carriers this alg can break down - in
     * that case set a benign value for noise_var that will produce a
     * sensible (probably low) SNR est
     */
    float noise_var = 1.0f;

    if (n > 1) {
        noise_var = (n * sum_xx - sum_x * sum_x) / (n * (n - 1));
    }

    ofdm->noise_var = 2.0f * noise_var;
    ofdm->sig_var = sig_var;
}

/*
 * iterate state machine
 */
void ofdm_sync_state_machine(struct OFDM *ofdm, uint8_t *rx_uw) {
    int i;

    State next_state = ofdm->sync_state;

    ofdm->sync_start = false;
    ofdm->sync_end = false;

    if (ofdm->sync_state == search) {
        if (ofdm->timing_valid) {
            ofdm->frame_count = 0;
            ofdm->sync_counter = 0;
            ofdm->sync_start = true;
            ofdm->clock_offset_counter = 0;
            next_state = trial;
        }
    }

    if ((ofdm->sync_state == synced) || (ofdm->sync_state == trial)) {
        ofdm->frame_count++;
        ofdm->frame_count_interleaver++;

        /*
         * freq offset est may be too far out, and has aliases every 1/Ts, so
         * we use a Unique Word to get a really solid indication of sync.
         */
        ofdm->uw_errors = 0;

        for (i = 0; i < ofdm_nuwbits; i++) {
            ofdm->uw_errors += ofdm->tx_uw[i] ^ rx_uw[i];
        }

        /*
         * during trial sync we don't tolerate errors so much, we look
         * for 3 consecutive frames with low error rate to confirm sync
         */
        if (ofdm->sync_state == trial) {
            if (ofdm->uw_errors > 2) {
                /* if we exceed thresh stay in trial sync */

                ofdm->sync_counter++;
                ofdm->frame_count = 0;
            }

            if (ofdm->sync_counter == 2) {
                /* if we get two bad frames drop sync and start again */

                next_state = search;
                ofdm->sync_state_interleaver = search;
                ofdm->phase_est_bandwidth = high_bw;
            }

            if (ofdm->frame_count == 4) {
                /* three good frames, sync is OK! */

                next_state = synced;
                /* change to low bandwidth, but more accurate phase estimation */
                ofdm->phase_est_bandwidth = low_bw;
            }
        }

        /* once we have synced up we tolerate a higher error rate to wait out fades */

        if (ofdm->sync_state == synced) {
            if (ofdm->uw_errors > 2) {
                ofdm->sync_counter++;
            } else {
                ofdm->sync_counter = 0;
            }

            if ((ofdm->sync_mode == autosync) && (ofdm->sync_counter == 12)) {
                /* run of consecutive bad frames ... drop sync */

                next_state = search;
                ofdm->sync_state_interleaver = search;
                ofdm->phase_est_bandwidth = high_bw;
            }
        }
    }

    ofdm->last_sync_state = ofdm->sync_state;
    ofdm->last_sync_state_interleaver = ofdm->sync_state_interleaver;
    ofdm->sync_state = next_state;
}

/*---------------------------------------------------------------------------* \

  FUNCTIONS...: ofdm_set_sync
  AUTHOR......: David Rowe
  DATE CREATED: May 2018

  Operator control of sync state machine.  This mode is required to
  acquire sync up at very low SNRS.  This is difficult to implement,
  for example we may get a false sync, or the state machine may fall
  out of sync by mistake during a long fade.

  So with this API call we allow some operator assistance.

  Ensure this is called in the same thread as ofdm_sync_state_machine().

\*---------------------------------------------------------------------------*/

void ofdm_set_sync(struct OFDM *ofdm, int sync_cmd) {
    assert(ofdm != NULL);

    switch (sync_cmd) {
        case UN_SYNC:
            /*
             * force manual unsync, in case operator detects false sync,
             * which will cause sync state machine to have another go at sync
             */
            ofdm->sync_state = search;
            ofdm->sync_state_interleaver = search;
            break;
        case AUTO_SYNC:
            /* normal operating mode - sync state machine decides when to unsync */

            ofdm->sync_mode = autosync;
            break;
        case MANUAL_SYNC:
            /*
             * allow sync state machine to sync, but not to unsync, the
             * operator will decide that manually
             */
            ofdm->sync_mode = manualsync;
            break;
        default:
            assert(0);
    }
}

/*---------------------------------------------------------------------------*\

  FUNCTION....: ofdm_get_demod_stats()
  AUTHOR......: David Rowe
  DATE CREATED: May 2018

  Fills stats structure with a bunch of demod information.

\*---------------------------------------------------------------------------*/

void ofdm_get_demod_stats(struct OFDM *ofdm, struct MODEM_STATS *stats) {
    int c, r;

    stats->Nc = ofdm_nc;
    assert(stats->Nc <= MODEM_STATS_NC_MAX);

    float snr_est = 10.0f * log10f((0.1f + (ofdm->sig_var / ofdm->noise_var)) *
            ofdm_nc * ofdm_rs / 3000.0f);
    float total = ofdm->frame_count * ofdm_samplesperframe;

    stats->snr_est = 0.9f * stats->snr_est + 0.1f * snr_est;
    stats->sync = ((ofdm->sync_state == synced) || (ofdm->sync_state == trial));
    stats->foff = ofdm->foff_est_hz;
    stats->rx_timing = ofdm->timing_est;
    stats->clock_offset = 0;

    if (total != 0.0f) {
        stats->clock_offset = ofdm->clock_offset_counter / total;
    }

    stats->sync_metric = ofdm->timing_mx;

    assert(ofdm_rowsperframe < MODEM_STATS_NR_MAX);
    stats->nr = ofdm_rowsperframe;

    for (c = 0; c < ofdm_nc; c++) {
        for (r = 0; r < ofdm_rowsperframe; r++) {
            complex float rot = ofdm->rx_np[r * c] * cmplx(ROT45);

            stats->rx_symbols[r][c].real = crealf(rot);
            stats->rx_symbols[r][c].imag = cimagf(rot);
        }
    }
}

/*
 * Assemble modem frame of bits from UW, payload bits, and txt bits
 */
void ofdm_assemble_modem_frame(struct OFDM *ofdm, uint8_t modem_frame[],
        uint8_t payload_bits[], uint8_t txt_bits[]) {
    int s, t;

    int p = 0;
    int u = 0;

    for (s = 0; s < (ofdm_bitsperframe - ofdm_ntxtbits); s++) {
        if ((u < ofdm_nuwbits) && (s == uw_ind[u])) {
            modem_frame[s] = ofdm->tx_uw[u++];
        } else {
            modem_frame[s] = payload_bits[p++];
        }
    }

    assert(u == ofdm_nuwbits);
    assert(p == (ofdm_bitsperframe - ofdm_nuwbits - ofdm_ntxtbits));

    for (t = 0; s < ofdm_bitsperframe; s++, t++) {
        modem_frame[s] = txt_bits[t];
    }

    assert(t == ofdm_ntxtbits);
}

/*
 * Assemble modem frame from UW, payload symbols, and txt bits
 */
void ofdm_assemble_modem_frame_symbols(complex float modem_frame[],
        COMP payload_syms[], uint8_t txt_bits[]) {
    complex float *payload = (complex float *) &payload_syms[0]; // complex has same memory layout
    int Nsymsperframe = ofdm_bitsperframe / ofdm_bps;
    int Nuwsyms = ofdm_nuwbits / ofdm_bps;
    int Ntxtsyms = ofdm_ntxtbits / ofdm_bps;
    int dibit[2];
    int s, t;

    int p = 0;
    int u = 0;

    for (s = 0; s < (Nsymsperframe - Ntxtsyms); s++) {
        if ((u < Nuwsyms) && (s == uw_ind_sym[u])) {
            modem_frame[s] = tx_uw_syms[u++];
        } else {
            modem_frame[s] = payload[p++];
        }
    }

    assert(u == Nuwsyms);
    assert(p == (Nsymsperframe - Nuwsyms - Ntxtsyms));

    for (t = 0; s < Nsymsperframe; s++, t += ofdm_bps) {
        dibit[1] = txt_bits[t    ] & 0x1;
        dibit[0] = txt_bits[t + 1] & 0x1;
        modem_frame[s] = qpsk_mod(dibit);
    }

    assert(t == ofdm_ntxtbits);
}

void ofdm_disassemble_modem_frame(struct OFDM *ofdm, uint8_t rx_uw[],
        COMP codeword_syms[], float codeword_amps[], short txt_bits[]) {
    complex float *codeword = (complex float *) &codeword_syms[0]; // complex has same memory layout
    int Nsymsperframe = ofdm_bitsperframe / ofdm_bps;
    int Nuwsyms = ofdm_nuwbits / ofdm_bps;
    int Ntxtsyms = ofdm_ntxtbits / ofdm_bps;
    int dibit[2];
    int s, t;

    int p = 0;
    int u = 0;

    for (s = 0; s < (Nsymsperframe - Ntxtsyms); s++) {
        if ((u < Nuwsyms) && (s == uw_ind_sym[u])) {
            qpsk_demod(ofdm->rx_np[s], dibit);

            rx_uw[ofdm_bps * u    ] = dibit[1];
            rx_uw[ofdm_bps * u + 1] = dibit[0];
            u++;
        } else {
            codeword[p] = ofdm->rx_np[s];
            codeword_amps[p] = ofdm->rx_amp[s];
            p++;
        }
    }

    assert(u == Nuwsyms);
    assert(p == (Nsymsperframe - Nuwsyms - Ntxtsyms));

    for (t = 0; s < Nsymsperframe; s++, t += ofdm_bps) {
        qpsk_demod(ofdm->rx_np[s], dibit);

        txt_bits[t    ] = dibit[1];
        txt_bits[t + 1] = dibit[0];
    }

    assert(t == ofdm_ntxtbits);
}

/*
 * Pseudo-random number generator that we can implement in C with
 * identical results to Octave.  Returns an unsigned int between 0
 * and 32767.  Used for generating test frames of various lengths.
 */
void ofdm_rand(uint16_t r[], int n) {
    uint64_t seed = 1;
    int i;

    for (i = 0; i < n; i++) {
        seed = (1103515245l * seed + 12345) % 32768;
        r[i] = seed;
    }
}

void ofdm_generate_payload_data_bits(uint8_t payload_data_bits[], int data_bits_per_frame) {
    uint16_t r[data_bits_per_frame];
    int i;

    /* construct payload data bits */

    ofdm_rand(r, data_bits_per_frame);

    for (i = 0; i < data_bits_per_frame; i++) {
        payload_data_bits[i] = r[i] > 16384;
    }
}

void ofdm_print_info(struct OFDM *ofdm) {
    char *syncmode[] = {
        "unsync",
        "autosync",
        "manualsync"
    };
    char *phase_est_bandwidth_mode[] = {
        "auto_bw",
        "low_bw",
        "high_bw"
    };

    fprintf(stderr, "ofdm_tx_centre = %g\n", (double)ofdm_tx_centre);
    fprintf(stderr, "ofdm_rx_centre = %g\n", (double)ofdm_rx_centre);
    fprintf(stderr, "ofdm_fs = %g\n", (double)ofdm_fs);
    fprintf(stderr, "ofdm_ts = %g\n", (double)ofdm_ts);
    fprintf(stderr, "ofdm_rs = %g\n", (double)ofdm_rs);
    fprintf(stderr, "ofdm_tcp = %g\n", (double)ofdm_tcp);
    fprintf(stderr, "ofdm_inv_m = %g\n", (double)ofdm_inv_m);
    fprintf(stderr, "ofdm_tx_nlower = %g\n", (double)ofdm_tx_nlower);
    fprintf(stderr, "ofdm_rx_nlower = %g\n", (double)ofdm_rx_nlower);
    fprintf(stderr, "ofdm_doc = %g\n", (double)ofdm_doc);
    fprintf(stderr, "ofdm_timing_mx_thresh = %g\n", (double)ofdm_timing_mx_thresh);
    fprintf(stderr, "ofdm_nc = %d\n", ofdm_nc);
    fprintf(stderr, "ofdm_ns = %d\n", ofdm_ns);
    fprintf(stderr, "ofdm_bps = %d\n", ofdm_bps);
    fprintf(stderr, "ofdm_m = %d\n", ofdm_m);
    fprintf(stderr, "ofdm_ncp = %d\n", ofdm_ncp);
    fprintf(stderr, "ofdm_ftwindowwidth = %d\n", ofdm_ftwindowwidth);
    fprintf(stderr, "ofdm_bitsperframe = %d\n", ofdm_bitsperframe);
    fprintf(stderr, "ofdm_rowsperframe = %d\n", ofdm_rowsperframe);
    fprintf(stderr, "ofdm_samplesperframe = %d\n", ofdm_samplesperframe);
    fprintf(stderr, "ofdm_max_samplesperframe = %d\n", ofdm_max_samplesperframe);
    fprintf(stderr, "ofdm_rxbuf = %d\n", ofdm_rxbuf);
    fprintf(stderr, "ofdm_ntxtbits = %d\n", ofdm_ntxtbits);
    fprintf(stderr, "ofdm_nuwbits = %d\n", ofdm_nuwbits);
    fprintf(stderr, "ofdm->foff_est_gain = %g\n", (double)ofdm->foff_est_gain);
    fprintf(stderr, "ofdm->foff_est_hz = %g\n", (double)ofdm->foff_est_hz);
    fprintf(stderr, "ofdm->timing_mx = %g\n", (double)ofdm->timing_mx);
    fprintf(stderr, "ofdm->coarse_foff_est_hz = %g\n", (double)ofdm->coarse_foff_est_hz);
    fprintf(stderr, "ofdm->timing_norm = %g\n", (double)ofdm->timing_norm);
    fprintf(stderr, "ofdm->sig_var = %g\n", (double)ofdm->sig_var);
    fprintf(stderr, "ofdm->noise_var = %g\n", (double)ofdm->noise_var);
    fprintf(stderr, "ofdm->mean_amp = %g\n", (double)ofdm->mean_amp);
    fprintf(stderr, "ofdm->clock_offset_counter = %d\n", ofdm->clock_offset_counter);
    fprintf(stderr, "ofdm->verbose = %d\n", ofdm->verbose);
    fprintf(stderr, "ofdm->sample_point = %d\n", ofdm->sample_point);
    fprintf(stderr, "ofdm->timing_est = %d\n", ofdm->timing_est);
    fprintf(stderr, "ofdm->timing_valid = %d\n", ofdm->timing_valid);
    fprintf(stderr, "ofdm->nin = %d\n", ofdm->nin);
    fprintf(stderr, "ofdm->uw_errors = %d\n", ofdm->uw_errors);
    fprintf(stderr, "ofdm->sync_counter = %d\n", ofdm->sync_counter);
    fprintf(stderr, "ofdm->frame_count = %d\n", ofdm->frame_count);
    fprintf(stderr, "ofdm->sync_start = %s\n", ofdm->sync_start ? "true" : "false");
    fprintf(stderr, "ofdm->sync_end = %s\n", ofdm->sync_end ? "true" : "false");
    fprintf(stderr, "ofdm->sync_mode = %s\n", syncmode[ofdm->sync_mode]);
    fprintf(stderr, "ofdm->frame_count_interleaver = %d\n", ofdm->frame_count_interleaver);
    fprintf(stderr, "ofdm->timing_en = %s\n", ofdm->timing_en ? "true" : "false");
    fprintf(stderr, "ofdm->foff_est_en = %s\n", ofdm->foff_est_en ? "true" : "false");
    fprintf(stderr, "ofdm->phase_est_en = %s\n", ofdm->phase_est_en ? "true" : "false");
    fprintf(stderr, "ofdm->tx_bpf_en = %s\n", ofdm->tx_bpf_en ? "true" : "false");
    fprintf(stderr, "ofdm->phase_est_bandwidth = %s\n", phase_est_bandwidth_mode[ofdm->phase_est_bandwidth]);
}<|MERGE_RESOLUTION|>--- conflicted
+++ resolved
@@ -1016,14 +1016,8 @@
     int atiming_valid, timing_valid = 0;
     
     for (afcoarse = -40; afcoarse <= 40; afcoarse += 40) {
-<<<<<<< HEAD
         act_est = est_timing(ofdm, &ofdm->rxbuf[st], (en - st), afcoarse, &atiming_mx, &atiming_valid);
         if (atiming_mx > timing_mx) {
-=======
-        act_est = est_timing(ofdm, &ofdm->rxbuf[st], (en - st), afcoarse);
-        
-        if (ofdm->timing_mx > timing_mx) {
->>>>>>> 9d6b5155
             ct_est = act_est;
             timing_mx = atiming_mx;
             fcoarse = afcoarse;
@@ -1144,13 +1138,8 @@
             work[j] = ofdm->rxbuf[i] * cmplxconj(woff_est * i);
         }
 
-<<<<<<< HEAD
         int ft_est = est_timing(ofdm, work, (en - st), 0.0f, &ofdm->timing_mx, &ofdm->timing_valid);
         
-=======
-        int ft_est = est_timing(ofdm, work, (en - st), 0.0f);
-
->>>>>>> 9d6b5155
         ofdm->timing_est += (ft_est - ceilf(ofdm_ftwindowwidth / 2));
 
         if (ofdm->verbose > 2) {
