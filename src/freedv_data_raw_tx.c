/*---------------------------------------------------------------------------*\

  FILE........: freedv_data_raw_tx.c
  AUTHOR......: David Rowe
  DATE CREATED: May 2020

  Demonstrates transmitting frames of raw data bytes (instead of
  compressed speech) using the FreeDV API.

\*---------------------------------------------------------------------------*/

/*
  Copyright (C) 2020 David Rowe

  All rights reserved.

  This program is free software; you can redistribute it and/or modify
  it under the terms of the GNU Lesser General Public License version 2.1, as
  published by the Free Software Foundation.  This program is
  distributed in the hope that it will be useful, but WITHOUT ANY
  WARRANTY; without even the implied warranty of MERCHANTABILITY or
  FITNESS FOR A PARTICULAR PURPOSE.  See the GNU General Public
  License for more details.

  You should have received a copy of the GNU Lesser General Public License
  along with this program; if not, see <http://www.gnu.org/licenses/>.
*/

#include <assert.h>
#include <stdlib.h>
#include <stdio.h>
#include <string.h>
#include <errno.h>
#include <stdint.h>
#include <getopt.h>

#include "freedv_api.h"
#include "fsk.h"
#include "ofdm_internal.h"

void comp_to_short(short mod_out_short[], COMP mod_out_comp[], int n_mod_out) {
    for(int i=0; i<n_mod_out; i++) {
        mod_out_short[2*i] = (short)(mod_out_comp[i].real);
        mod_out_short[2*i+1] = (short)(mod_out_comp[i].imag);
    }
}

int main(int argc, char *argv[]) {
    FILE                     *fin, *fout;
    struct freedv_advanced    adv = {0,2,100,8000,1000,200, "H_256_512_4"};
    struct freedv            *freedv;
    int                       mode;
    int                       use_clip, use_txbpf, testframes, Nframes = 0;
    int                       use_complex = 0;
    float                     amp = FSK_SCALE;
    int                       shorts_per_sample = 1;
    int                       Nbursts = 1, sequence_numbers = 0;
<<<<<<< HEAD

=======
    uint8_t                   source_byte = 0;
    
>>>>>>> bfeb1d9b
    char f2020[80] = {0};
    if (argc < 4) {
    helpmsg:
        #ifdef __LPCNET__
        sprintf(f2020,"|2020");
        #endif
        fprintf(stderr, "usage: %s  [options] 700C|700D|800XA|FSK_LDPC|DATAC1%s InputBinaryDataFile OutputModemRawFile\n"
               "\n"
               "  --testframes N  send N test frames per burst\n"
               "  --bursts     B  send B bursts on N testframes (default 1)\n"
               "  -a amp          maximum amplitude of FSK signal\n"
               "  -c              complex signed 16 bit output format (default real)\n"
               "  --clip  0|1     clipping for reduced PAPR\n"
               "  --txbpf 0|1     bandpass filter\n"
               "  --seq           send packet sequence numbers (breaks testframe BER counting) in byte[1]\n"
               "  --source Byte   insert a (non-zero) source address att byte[0]\n"
               "\n"
               "For FSK_LDPC only:\n\n"
               "  -m      2|4     number of FSK tones\n"
               "  --Fs    FreqHz  sample rate (default 8000)\n"
               "  --Rs    FreqHz  symbol rate (default 100)\n"
               "  --tone1 FreqHz  freq of first tone (default 1000)\n"
               "  --shift FreqHz  shift between tones (default 200)\n\n"
               , argv[0], f2020);
        fprintf(stderr, "example: $ %s 700D dataBytes.bin samples.s16\n", argv[0]);
        fprintf(stderr, "example: $ %s FSK_LDPC -c --testframes 10 /dev/zero samples.iq16\n\n", argv[0]);
        exit(1);
    }

    use_clip = 0; use_txbpf = 0; testframes = 0; use_complex = 0;

    int o = 0;
    int opt_idx = 0;
    while( o != -1 ){
        static struct option long_opts[] = {
            {"testframes", required_argument,  0, 't'},
            {"help",       no_argument,        0, 'h'},
            {"txbpf",      required_argument,  0, 'b'},
            {"clip",       required_argument,  0, 'l'},
            {"Fs",         required_argument,  0, 'f'},
            {"Rs",         required_argument,  0, 'r'},
            {"tone1",      required_argument,  0, '1'},
            {"shift",      required_argument,  0, 's'},
            {"bursts",     required_argument,  0, 'e'},
            {"seq",        no_argument,        0, 'q'},
            {"source",     required_argument,  0, 'd'},
            {0, 0, 0, 0}
        };
<<<<<<< HEAD

        o = getopt_long(argc,argv,"a:ct:hb:l:e:f:r:1:s:m:q",long_opts,&opt_idx);

=======
        
        o = getopt_long(argc,argv,"a:cd:t:hb:l:e:f:r:1:s:m:q",long_opts,&opt_idx);
        
>>>>>>> bfeb1d9b
        switch(o) {
        case 'a':
            amp = atof(optarg)/2.0;
            break;
        case 'b':
            use_txbpf = atoi(optarg);
            break;
        case 'c':
            use_complex = 1;
            shorts_per_sample = 2;
            break;
        case 'd':
            source_byte = strtol(optarg, NULL, 0);
            fprintf(stderr,"source byte: 0x%02x\n", source_byte);
            break;
        case 'e':
            Nbursts = atoi(optarg);
            break;
        case 't':
            testframes = 1;
            Nframes = atoi(optarg);
            break;
        case 'l':
            use_clip = atoi(optarg);
            break;
        case 'm':
            adv.M = atoi(optarg);
            break;
        case 'f':
            adv.Fs = atoi(optarg);
            break;
        case 'r':
            adv.Rs = atoi(optarg);
            break;
        case '1':
            adv.first_tone = atoi(optarg);
            break;
        case 's':
            adv.tone_spacing = atoi(optarg);
            break;
        case 'q':
            sequence_numbers = 1;
            break;
        case 'h':
        case '?':
            goto helpmsg;
            break;
        }
    }
    int dx = optind;

    if( (argc - dx) < 3) {
        fprintf(stderr, "too few arguments.\n");
        goto helpmsg;
    }

    mode = -1;
    if (!strcmp(argv[dx],"700C")) mode = FREEDV_MODE_700C;
    if (!strcmp(argv[dx],"700D")) mode = FREEDV_MODE_700D;
    #ifdef __LPCNET__
    if (!strcmp(argv[dx],"2020")) mode = FREEDV_MODE_2020;
    #endif
    if (!strcmp(argv[dx],"FSK_LDPC")) mode = FREEDV_MODE_FSK_LDPC;
    if (!strcmp(argv[dx],"DATAC1")) mode = FREEDV_MODE_DATAC1;
    if (!strcmp(argv[dx],"DATAC2")) mode = FREEDV_MODE_DATAC2;
    if (!strcmp(argv[dx],"DATAC3")) mode = FREEDV_MODE_DATAC3;
    if (mode == -1) {
      fprintf(stderr, "Error: unknown mode: %s", argv[dx]);
      exit(1);
    }

    if (strcmp(argv[dx+1], "-")  == 0) fin = stdin;
    else if ( (fin = fopen(argv[dx+1],"rb")) == NULL ) {
        fprintf(stderr, "Error opening input file of bytes: %s: %s.\n", argv[dx+1], strerror(errno));
        exit(1);
    }

    if (strcmp(argv[dx+2], "-") == 0) fout = stdout;
    else if ( (fout = fopen(argv[dx+2],"wb")) == NULL ) {
        fprintf(stderr, "Error opening output modem sample file: %s: %s.\n", argv[dx+2], strerror(errno));
        exit(1);
    }

    if (mode != FREEDV_MODE_FSK_LDPC)
        freedv = freedv_open(mode);
    else
        freedv = freedv_open_advanced(mode, &adv);

    assert(freedv != NULL);

    /* these are optional ------------------ */
    freedv_set_clip(freedv, use_clip);
    freedv_set_tx_bpf(freedv, use_txbpf);
    freedv_set_tx_amp(freedv, amp);

    /* for streaming bytes it's much easier to use modes that have a multiple of 8 payload bits/frame */
    int bytes_per_modem_frame = freedv_get_bits_per_modem_frame(freedv)/8;
    int payload_bytes_per_modem_frame = bytes_per_modem_frame;
    if (mode == FREEDV_MODE_FSK_LDPC) payload_bytes_per_modem_frame -= 2; /* 16 bits used for the CRC */
    fprintf(stderr, "bits_per_modem_frame: %d bytes_per_modem_frame: %d\n", freedv_get_bits_per_modem_frame(freedv), bytes_per_modem_frame);
    assert((freedv_get_bits_per_modem_frame(freedv) % 8) == 0);
    int     n_mod_out = freedv_get_n_tx_modem_samples(freedv);
    fprintf(stderr, "mod_out: %d\n", n_mod_out);
    uint8_t bytes_in[bytes_per_modem_frame];

    if (mode == FREEDV_MODE_FSK_LDPC) {
        fprintf(stderr, "Frequency: Fs: %4.1f kHz Rs: %4.1f kHz Tone1: %4.1f kHz Shift: %4.1f kHz M: %d \n",
                (float)adv.Fs/1E3, (float)adv.Rs/1E3, (float)adv.first_tone/1E3, (float)adv.tone_spacing/1E3, adv.M);

        if (adv.tone_spacing < adv.Rs) {
            fprintf(stderr, "Need shift: %d > Rs: %d\n", adv.tone_spacing, adv.Rs);
            exit(1);
        }
    }

    if ((Nbursts != 1) && (testframes == 0)) {
        fprintf(stderr, "Error: --bursts can only be used with --testframes\n");
        exit(1);
    }

    /* optionally set up a known testframe */
    uint8_t testframe_bytes[bytes_per_modem_frame];
    memset(testframe_bytes, 0, bytes_per_modem_frame);
    if (testframes) {
        int bits_per_frame = freedv_get_bits_per_modem_frame(freedv);
        uint8_t testframe_bits[bits_per_frame];
        ofdm_generate_payload_data_bits(testframe_bits, bits_per_frame);
        freedv_pack(testframe_bytes, testframe_bits, bits_per_frame);
    }
    fprintf(stderr, "\n");

    short mod_out_short[2*n_mod_out];
    COMP  mod_out_comp[n_mod_out];
    int frames;

    for(int b=0; b<Nbursts; b++) {

        /* send preamble to help estimators lock up at start of burst */
        int n_preamble = 0;
        if (mode == FREEDV_MODE_FSK_LDPC) {
            if (use_complex == 0) {
                n_preamble = freedv_rawdatapreambletx(freedv, mod_out_short);
            } else {
                n_preamble = freedv_rawdatapreamblecomptx(freedv, mod_out_comp);
                comp_to_short(mod_out_short, mod_out_comp, n_preamble);
            }
            fwrite(mod_out_short, sizeof(short), shorts_per_sample*n_preamble, fout);
        }

        /* OK main loop  --------------------------------------- */

        frames = 0;
        while(fread(bytes_in, sizeof(uint8_t), payload_bytes_per_modem_frame, fin) == payload_bytes_per_modem_frame) {
            if (testframes) {
                memcpy(bytes_in, testframe_bytes, bytes_per_modem_frame);
                if (source_byte) bytes_in[0] = source_byte;
                if (sequence_numbers) bytes_in[1] = (frames+1) & 0xff;
            }
            if (mode == FREEDV_MODE_FSK_LDPC) {

                /* This mode requires a CRC in the last two bytes. TODO: consider moving inside freedv_rawdatatx(),
                   although there may be some advantage in leaving the CRC visible to upper layers */

                uint16_t crc16 = freedv_gen_crc16(bytes_in, payload_bytes_per_modem_frame);
                bytes_in[bytes_per_modem_frame-2] = crc16 >> 8;
                bytes_in[bytes_per_modem_frame-1] = crc16 & 0xff;
            }

            if (use_complex == 0) {
                fprintf(stderr, "Calling freedv_rawdatatx()\n");
                freedv_rawdatatx(freedv, mod_out_short, bytes_in);
            } else {
                freedv_rawdatacomptx(freedv, mod_out_comp, bytes_in);
                comp_to_short(mod_out_short, mod_out_comp, n_mod_out);
            }
            fwrite(mod_out_short, sizeof(short), shorts_per_sample*n_mod_out, fout);

            /* if using pipes we don't want the usual buffering to occur */
            if (fout == stdout) fflush(stdout);
            if (fin == stdin) fflush(stdin);

            frames++;
            if (testframes && (frames >= Nframes)) break;
        }

        /* some silence at the end to allow demod to complete processing */

        for(int i=0; i<shorts_per_sample*n_mod_out; i++) mod_out_short[i] = 0;
        fwrite(mod_out_short, sizeof(short), shorts_per_sample*n_mod_out, fout);
        fwrite(mod_out_short, sizeof(short), shorts_per_sample*n_mod_out, fout);
    }

    freedv_close(freedv);
    fclose(fin);
    fclose(fout);

    return 0;
}<|MERGE_RESOLUTION|>--- conflicted
+++ resolved
@@ -55,12 +55,8 @@
     float                     amp = FSK_SCALE;
     int                       shorts_per_sample = 1;
     int                       Nbursts = 1, sequence_numbers = 0;
-<<<<<<< HEAD
-
-=======
     uint8_t                   source_byte = 0;
     
->>>>>>> bfeb1d9b
     char f2020[80] = {0};
     if (argc < 4) {
     helpmsg:
@@ -109,15 +105,8 @@
             {"source",     required_argument,  0, 'd'},
             {0, 0, 0, 0}
         };
-<<<<<<< HEAD
-
-        o = getopt_long(argc,argv,"a:ct:hb:l:e:f:r:1:s:m:q",long_opts,&opt_idx);
-
-=======
-        
         o = getopt_long(argc,argv,"a:cd:t:hb:l:e:f:r:1:s:m:q",long_opts,&opt_idx);
         
->>>>>>> bfeb1d9b
         switch(o) {
         case 'a':
             amp = atof(optarg)/2.0;
