--- conflicted
+++ resolved
@@ -256,11 +256,6 @@
     ofdm_config->tcp = tcp;
     ofdm_config->ts = ts;
     ofdm_config->np = 1;
-<<<<<<< HEAD
-    
-=======
-
->>>>>>> 95463466
     ofdm_config->rs = (1.0f / ts); /* Modulating Symbol Rate */
     ofdm_config->nuwbits = 5 * bps;
     ofdm_config->bad_uw_errors = 3;
