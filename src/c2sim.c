/*---------------------------------------------------------------------------*\

  FILE........: c2sim.c
  AUTHOR......: David Rowe
  DATE CREATED: 20/8/2010

  Codec2 simulation.  Combines encoder and decoder and allows
  switching in and out various algorithms and quantisation steps. Used
  for algorithm development.

\*---------------------------------------------------------------------------*/

/*
  Copyright (C) 2009 David Rowe

  All rights reserved.

  This program is free software; you can redistribute it and/or modify
  it under the terms of the GNU Lesser General Public License version 2.1, as
  published by the Free Software Foundation.  This program is
  distributed in the hope that it will be useful, but WITHOUT ANY
  WARRANTY; without even the implied warranty of MERCHANTABILITY or
  FITNESS FOR A PARTICULAR PURPOSE.  See the GNU General Public
  License for more details.

  You should have received a copy of the GNU Lesser General Public License
  along with this program; if not, see <http://www.gnu.org/licenses/>.
*/

#include <assert.h>
#include <stdio.h>
#include <stdlib.h>
#include <string.h>
#include <errno.h>
#include <math.h>
#include <unistd.h>
#include <getopt.h>

#include "defines.h"
#include "sine.h"
#include "nlp.h"
#include "dump.h"
#include "lpc.h"
#include "lsp.h"
#include "quantise.h"
#include "phase.h"
#include "postfilter.h"
#include "interp.h"
#include "bpf.h"
#include "bpfb.h"
#include "newamp1.h"

void synth_one_frame(int n_samp, codec2_fftr_cfg fftr_inv_cfg, short buf[], MODEL *model, float Sn_[], float Pn[], int prede, float *de_mem, float gain);
void print_help(const struct option *long_options, int num_opts, char* argv[]);

#define N_SAMP n_samp  /* quick fix for run time sample rate selection */

/*---------------------------------------------------------------------------*\

				MAIN

\*---------------------------------------------------------------------------*/

int main(int argc, char *argv[])
{

    int Fs = 8000;
    int set_fs;

    int lpc_model = 0, order = LPC_ORD;
    int lsp = 0, lspd = 0, lspvq = 0;
    int lspjvm = 0;
    int prede = 0;
    int   postfilt;
    int   hand_voicing = 0, hi = 0, simlpcpf = 0, modelin=0, modelout=0;
    int   lpcpf = 0;
    FILE *fvoicing = 0;
    int dec;
    int decimate = 1;
    int   amread, Woread, pahw;
    int   awread;
    int   hmread;
    int   phase0 = 0;
    int   scalar_quant_Wo_e = 0;
    int   scalar_quant_Wo_e_low = 0;
    int   vector_quant_Wo_e = 0;
    int   dump_pitch_e = 0;
    float gain = 1.0;
    int   bpf_en = 0;
    int   bpfb_en = 0;
    FILE *fam = NULL, *fWo = NULL;
    FILE *faw = NULL;
    FILE *fhm = NULL;
    FILE *fjvm = NULL;
    FILE *flspEWov = NULL;
    FILE *ften_ms_centre = NULL;
    FILE *fmodelout = NULL;
    FILE *fmodelin = NULL;
    #ifdef DUMP
    int   dump;
    #endif
    char  out_file[MAX_STR];
    FILE *fout = NULL;	/* output speech file */
    int   rateK = 0, newamp1vq = 0, rate_K_dec = 0, perframe=0;
    int   K = 20;
    float framelength_s = N_S;
    int   lspEWov = 0;
    int   ten_ms_centre = 0;
    FILE  *fphasenn = NULL;
<<<<<<< HEAD
    FILE  *frateK = NULL; int rateKout;
=======
>>>>>>> a3c73316
    
    char* opt_string = "ho:";
    struct option long_options[] = {
        { "Fs", required_argument, &set_fs, 1 },
        { "rateK", no_argument, &rateK, 1 },
        { "perframe", no_argument, &perframe, 1 },
        { "newamp1vq", no_argument, &newamp1vq, 1 },
        { "rateKdec", required_argument, &rate_K_dec, 1 },
        { "rateKout", required_argument, &rateKout, 1 },
        { "lpc", required_argument, &lpc_model, 1 },
        { "lsp", no_argument, &lsp, 1 },
        { "lspd", no_argument, &lspd, 1 },
        { "lspvq", no_argument, &lspvq, 1 },
        { "lspjvm", no_argument, &lspjvm, 1 },
        { "phase0", no_argument, &phase0, 1 },
        { "postfilter", no_argument, &postfilt, 1 },
        { "hand_voicing", required_argument, &hand_voicing, 1 },
        { "dec", required_argument, &dec, 1 },
        { "hi", no_argument, &hi, 1 },
        { "simlpcpf", no_argument, &simlpcpf, 1 },
        { "lpcpf", no_argument, &lpcpf, 1 },
        { "prede", no_argument, &prede, 1 },
        { "dump_pitch_e", required_argument, &dump_pitch_e, 1 },
        { "sq_pitch_e", no_argument, &scalar_quant_Wo_e, 1 },
        { "sq_pitch_e_low", no_argument, &scalar_quant_Wo_e_low, 1 },
        { "vq_pitch_e", no_argument, &vector_quant_Wo_e, 1 },
        { "rate", required_argument, NULL, 0 },
        { "gain", required_argument, NULL, 0 },
        { "bpf", no_argument, &bpf_en, 1 },
        { "bpfb", no_argument, &bpfb_en, 1 },
        { "amread", required_argument, &amread, 1 },
        { "hmread", required_argument, &hmread, 1 },
        { "awread", required_argument, &awread, 1 },
        { "Woread", required_argument, &Woread, 1 },
        { "pahw", required_argument, &pahw, 1 },
        { "lspEWov", required_argument, &lspEWov, 1 },
        { "ten_ms_centre", required_argument, &ten_ms_centre, 1 },
        { "framelength_s", required_argument, NULL, 0 },
        { "modelout",  required_argument, &modelout, 1 },
        { "modelin",   required_argument, &modelin, 1 },
        #ifdef DUMP
        { "dump", required_argument, &dump, 1 },
        #endif
        { "help", no_argument, NULL, 'h' },
        { NULL, no_argument, NULL, 0 }
    };
    int num_opts=sizeof(long_options)/sizeof(struct option);

    /*----------------------------------------------------------------*\

                     Interpret Command Line Arguments

    \*----------------------------------------------------------------*/

    if (argc < 2) {
        print_help(long_options, num_opts, argv);
    }

    while(1) {
        int option_index = 0;
        int opt = getopt_long(argc, argv, opt_string,
                    long_options, &option_index);
        if (opt == -1)
            break;
        switch (opt) {
         case 0:
            if(strcmp(long_options[option_index].name, "Fs") == 0) {
                Fs= atoi(optarg);
                if((Fs != 8000) && (Fs != 16000)) {
                    fprintf(stderr, "Error Fs must be 8000 or 16000\n");
                    exit(1);
                }
            } else if(strcmp(long_options[option_index].name, "lpc") == 0) {
                order = atoi(optarg);
            #ifdef DUMP
            } else if(strcmp(long_options[option_index].name, "dump") == 0) {
                if (dump)
	            dump_on(optarg);
            #endif
            } else if(strcmp(long_options[option_index].name, "lsp") == 0
                  || strcmp(long_options[option_index].name, "lspd") == 0
                  || strcmp(long_options[option_index].name, "lspvq") == 0) {
	        assert(order == LPC_ORD);
            } else if(strcmp(long_options[option_index].name, "rateKdec") == 0) {
                rate_K_dec = atoi(optarg);
                fprintf(stderr, "rate_K_dec: %d\n", rate_K_dec);
	    } else if(strcmp(long_options[option_index].name, "rateKout") == 0) {
                /* read model records from file or stdin */
                if ((frateK = fopen(optarg,"wb")) == NULL) {
	            fprintf(stderr, "Error opening rateK file: %s: %s\n",
		        optarg, strerror(errno));
                    exit(1);
                }                 
                fprintf(stderr, "each record is %d bytes\n", (int)(K*sizeof(float)));
            } else if(strcmp(long_options[option_index].name, "dec") == 0) {

                decimate = atoi(optarg);
	        if ((decimate != 2) && (decimate != 3) && (decimate != 4)) {
	            fprintf(stderr, "Error in --dec, must be 2, 3, or 4\n");
	            exit(1);
	        }

                if (!phase0) {
                    fprintf(stderr, "needs --phase0 to resample phase when using --dec\n");
                    exit(1);
                }
                if (!lpc_model) {
                    fprintf(stderr, "needs --lpc [order] to resample amplitudes when using --dec\n");
                    exit(1);
                }

            } else if(strcmp(long_options[option_index].name, "hand_voicing") == 0) {
	        if ((fvoicing = fopen(optarg,"rt")) == NULL) {
	            fprintf(stderr, "Error opening voicing file: %s: %s.\n",
		        optarg, strerror(errno));
                    exit(1);
                }
            } else if(strcmp(long_options[option_index].name, "Woread") == 0) {
	        if ((fWo = fopen(optarg,"rb")) == NULL) {
	            fprintf(stderr, "Error opening float Wo file: %s: %s.\n",
		        optarg, strerror(errno));
                    exit(1);
                }
            } else if(strcmp(long_options[option_index].name, "amread") == 0) {
	        if ((fam = fopen(optarg,"rb")) == NULL) {
	            fprintf(stderr, "Error opening float Am file: %s: %s.\n",
		        optarg, strerror(errno));
                    exit(1);
                }
            } else if(strcmp(long_options[option_index].name, "hmread") == 0) {
	        if ((fhm = fopen(optarg,"rb")) == NULL) {
	            fprintf(stderr, "Error opening float Hm file: %s: %s.\n",
		        optarg, strerror(errno));
                    exit(1);
                }
            } else if(strcmp(long_options[option_index].name, "awread") == 0) {
	        if ((faw = fopen(optarg,"rb")) == NULL) {
	            fprintf(stderr, "Error opening float Aw file: %s: %s.\n",
                            optarg, strerror(errno));
                    exit(1);
                }
	    } else if(strcmp(long_options[option_index].name, "dump_pitch_e") == 0) {
	        if ((fjvm = fopen(optarg,"wt")) == NULL) {
	            fprintf(stderr, "Error opening pitch & energy dump file: %s: %s.\n",
		        optarg, strerror(errno));
                    exit(1);
                }
	    } else if(strcmp(long_options[option_index].name, "gain") == 0) {
		gain = atof(optarg);
	    } else if(strcmp(long_options[option_index].name, "framelength_s") == 0) {
		framelength_s = atof(optarg);
	    } else if(strcmp(long_options[option_index].name, "pahw") == 0) {

                /* set up a bunch of arguments instead of having to enter them on cmd line every time */

                phase0 = postfilt = amread = hmread = Woread = 1;
                char file_name[MAX_STR];
                sprintf(file_name, "%s_am.out", optarg);
                fprintf(stderr, "reading %s", file_name);
	        if ((fam = fopen(file_name,"rb")) == NULL) {
	            fprintf(stderr, "Error opening float Am file: %s: %s.\n",
		        file_name, strerror(errno));
                    exit(1);
                }
                sprintf(file_name, "%s_hm.out", optarg);
                fprintf(stderr, " %s", file_name);
	        if ((fhm = fopen(file_name,"rb")) == NULL) {
	            fprintf(stderr, "Error opening float Hm file: %s: %s.\n",
		        file_name, strerror(errno));
                    exit(1);
                }
                sprintf(file_name, "%s_Wo.out", optarg);
                fprintf(stderr, " %s\n", file_name);
 	        if ((fWo = fopen(file_name,"rb")) == NULL) {
	            fprintf(stderr, "Error opening float Wo file: %s: %s.\n",
		        file_name, strerror(errno));
                    exit(1);
                }
	    } else if(strcmp(long_options[option_index].name, "lspEWov") == 0) {
                /* feature file for deep learning experiments */
                lpc_model = 1; phase0 = 1;
	        if ((flspEWov = fopen(optarg,"wb")) == NULL) {
	            fprintf(stderr, "Error opening lspEWov float file: %s: %s\n",
		        optarg, strerror(errno));
                    exit(1);
                }                 
	    } else if(strcmp(long_options[option_index].name, "ten_ms_centre") == 0) {
                /* dump 10ms of audio centred on analysis frame to check time alignment with 
                   16 kHz source audio */
                ten_ms_centre = 1;
	        if ((ften_ms_centre = fopen(optarg,"wb")) == NULL) {
	            fprintf(stderr, "Error opening ten_ms_centre short file: %s: %s\n",
		        optarg, strerror(errno));
                    exit(1);
                }                 
	    } else if(strcmp(long_options[option_index].name, "modelout") == 0) {
                /* write model records to file or stdout */
                modelout = 1;
                if (strcmp(optarg, "-") == 0) fmodelout = stdout;
	        else if ((fmodelout = fopen(optarg,"wb")) == NULL) {
	            fprintf(stderr, "Error opening modelout file: %s: %s\n",
		        optarg, strerror(errno));
                    exit(1);
                }                 
                fprintf(stderr, "each model record is %d bytes\n", (int)sizeof(MODEL));
	    } else if(strcmp(long_options[option_index].name, "modelin") == 0) {
                /* read model records from file or stdin */
                modelin = 1;
                if (strcmp(optarg, "-") == 0) fmodelin = stdin;
	        else if ((fmodelin = fopen(optarg,"rb")) == NULL) {
	            fprintf(stderr, "Error opening modelin file: %s: %s\n",
		        optarg, strerror(errno));
                    exit(1);
                }                 
                fprintf(stderr, "each model record is %d bytes\n", (int)sizeof(MODEL));
            } else if(strcmp(long_options[option_index].name, "rate") == 0) {
                if(strcmp(optarg,"3200") == 0) {
	            lpc_model = 1;
		    scalar_quant_Wo_e = 1;
	            lspd = 1;
	            phase0 = 1;
	            postfilt = 1;
	            decimate = 1;
		    lpcpf = 1;
               } else if(strcmp(optarg,"2400") == 0) {
	            lpc_model = 1;
		    vector_quant_Wo_e = 1;
	            lsp = 1;
	            phase0 = 1;
	            postfilt = 1;
	            decimate = 2;
		    lpcpf = 1;
               } else if(strcmp(optarg,"1400") == 0) {
	            lpc_model = 1;
		    vector_quant_Wo_e = 1;
	            lsp = 1;
	            phase0 = 1;
	            postfilt = 1;
	            decimate = 4;
 		    lpcpf = 1;
               } else if(strcmp(optarg,"1300") == 0) {
	            lpc_model = 1;
		    scalar_quant_Wo_e = 1;
	            lsp = 1;
	            phase0 = 1;
	            postfilt = 1;
	            decimate = 4;
 		    lpcpf = 1;
               } else if(strcmp(optarg,"1200") == 0) {
	            lpc_model = 1;
		    scalar_quant_Wo_e = 1;
	            lspjvm = 1;
	            phase0 = 1;
	            postfilt = 1;
	            decimate = 4;
 		    lpcpf = 1;
                } else {
                    fprintf(stderr, "Error: invalid output rate (3200|2400|1400|1200) %s\n", optarg);
                    exit(1);
                }
            }
            break;

         case 'h':
             print_help(long_options, num_opts, argv);
             break;

         case 'o':
	     if (strcmp(optarg, "-") == 0) fout = stdout;
	     else if ((fout = fopen(optarg,"wb")) == NULL) {
	        fprintf(stderr, "Error opening output speech file: %s: %s.\n",
		    optarg, strerror(errno));
	        exit(1);
	     }
	     strcpy(out_file,optarg);
	     break;

         default:
            /* This will never be reached */
            break;
        }
    }

    /* Input file */

    FILE *fin;		/* input speech file                     */
    if (strcmp(argv[optind], "-")  == 0) fin = stdin;
    else if ((fin = fopen(argv[optind],"rb")) == NULL) {
	fprintf(stderr, "Error opening input speech file: %s: %s.\n",
		argv[optind], strerror(errno));
	exit(1);
    }

    C2CONST c2const = c2const_create(Fs, framelength_s);
    int   n_samp = c2const.n_samp;
    int   m_pitch = c2const.m_pitch;

    short buf[N_SAMP];	/* input/output buffer                   */
    float buf_float[N_SAMP];
    float Sn[m_pitch];	/* float input speech samples            */
    float Sn_pre[m_pitch];	/* pre-emphasised input speech samples   */
    COMP  Sw[FFT_ENC];	/* DFT of Sn[]                           */
    codec2_fft_cfg  fft_fwd_cfg;
    codec2_fftr_cfg  fftr_fwd_cfg;
    codec2_fftr_cfg  fftr_inv_cfg;
    float w[m_pitch];	        /* time domain hamming window            */
    float W[FFT_ENC];	/* DFT of w[]                            */
    MODEL model;
    float Pn[2*N_SAMP];	/* trapezoidal synthesis window          */
    float Sn_[2*N_SAMP];	/* synthesised speech */
    int   i,m;		/* loop variable                         */
    int   frames;
    float prev_f0;
    float pitch;
    float snr;
    float sum_snr;

    float pre_mem = 0.0, de_mem = 0.0;
    float ak[1+order];
    // COMP  Sw_[FFT_ENC];
    // COMP  Ew[FFT_ENC];

    float ex_phase[MAX_AMP+1];

    float bg_est = 0.0;


    MODEL prev_model;
    float lsps[order];
    float e, prev_e;
    int   lsp_indexes[order];
    float lsps_[order];
    float Woe_[2];

    float lsps_dec[4][order], e_dec[4], weight, weight_inc, ak_dec[4][order];
    MODEL model_dec[4], prev_model_dec;
    float prev_lsps_dec[order], prev_e_dec;

    void *nlp_states;
    float hpf_states[2];
    #if 0
    struct PEXP *pexp = NULL;
    struct AEXP *aexp = NULL;
    #endif
    float bpf_buf[BPF_N+N_SAMP];

    COMP Aw[FFT_ENC];
    COMP H[MAX_AMP];

 
    for(i=0; i<m_pitch; i++) {
	Sn[i] = 1.0;
	Sn_pre[i] = 1.0;
    }
    for(i=0; i<2*N_SAMP; i++)
	Sn_[i] = 0;

    prev_f0 = 1/P_MAX_S;

    prev_model.Wo = c2const.Wo_max;
    prev_model.L = floor(PI/prev_model.Wo);
    for(i=1; i<=prev_model.L; i++) {
	prev_model.A[i] = 0.0;
	prev_model.phi[i] = 0.0;
    }
    for(i=1; i<=MAX_AMP; i++) {
	//ex_phase[i] = (PI/3)*(float)rand()/RAND_MAX;
	ex_phase[i] = 0.0;
    }
    e = prev_e = 1;
    hpf_states[0] = hpf_states[1] = 0.0;

    nlp_states = nlp_create(&c2const);

    ex_phase[0] = 0;
    Woe_[0] = Woe_[1] = 1.0;

    /* Initialise ------------------------------------------------------------*/

    fft_fwd_cfg = codec2_fft_alloc(FFT_ENC, 0, NULL, NULL);   /* fwd FFT,used in several places   */
    fftr_fwd_cfg = codec2_fftr_alloc(FFT_ENC, 0, NULL, NULL); /* fwd FFT,used in several places   */
    fftr_inv_cfg = codec2_fftr_alloc(FFT_DEC, 1, NULL, NULL); /* inverse FFT, used just for synth */
    codec2_fft_cfg phase_fft_fwd_cfg = codec2_fft_alloc(NEWAMP1_PHASE_NFFT, 0, NULL, NULL);
    codec2_fft_cfg phase_fft_inv_cfg = codec2_fft_alloc(NEWAMP1_PHASE_NFFT, 1, NULL, NULL);

    make_analysis_window(&c2const, fft_fwd_cfg, w, W);
    make_synthesis_window(&c2const, Pn);
    quantise_init();

    if (bpfb_en)
        bpf_en = 1;
    if (bpf_en) {
        for(i=0; i<BPF_N; i++)
            bpf_buf[i] = 0.0;
    }

    for(i=0; i<LPC_ORD; i++) {
        prev_lsps_dec[i] = i*PI/(LPC_ORD+1);
    }
    prev_e_dec = 1;
    for(m=1; m<=MAX_AMP; m++)
	prev_model_dec.A[m] = 0.0;
    prev_model_dec.Wo = c2const.Wo_min;
    prev_model_dec.L = PI/prev_model_dec.Wo;
    prev_model_dec.voiced = 0;

    /* mel resampling experiments */

    float rate_K_sample_freqs_kHz[K]; float se = 0.0; int nse = 0;
    if (rateK) {
	mel_sample_freqs_kHz(rate_K_sample_freqs_kHz, NEWAMP1_K, ftomel(200.0), ftomel(3700.0) );
    }
<<<<<<< HEAD
    float rate_K_vec_delay[rate_K_dec+1][K]; 
    float rate_K_vec_delay_[rate_K_dec+1][K];
    MODEL rate_K_model_delay[rate_K_dec+1];
    for (int d=0; d<=rate_K_dec; d++) {
        for(int k=0; k<K; k++) {
            rate_K_vec_delay[d][k] = 0;
            rate_K_vec_delay_[d][k] = 0;
        }
        for(m=1; m<=MAX_AMP; m++)
            rate_K_model_delay[d].A[m] = 0.0;
        rate_K_model_delay[d].Wo = c2const.Wo_min;
        rate_K_model_delay[d].L = M_PI/prev_model_dec.Wo;
        rate_K_model_delay[d].voiced = 0;
    }
=======

>>>>>>> a3c73316
    
    /*----------------------------------------------------------------* \

                            Main Loop

    \*----------------------------------------------------------------*/

    frames = 0;
    sum_snr = 0;
    while(fread(buf,sizeof(short),N_SAMP,fin)) {
	frames++;

	for(i=0; i<N_SAMP; i++)
	    buf_float[i] = buf[i];

	/* optionally filter input speech */

        if (prede) {
           pre_emp(Sn_pre, buf_float, &pre_mem, N_SAMP);
           for(i=0; i<N_SAMP; i++)
                buf_float[i] = Sn_pre[i];
        }

        if (bpf_en) {
            /* filter input speech to create buf_float_bpf[], this is fed to the
               LPC modelling.  Unfiltered speech in in buf_float[], which is
               delayed to match that of the BPF */

            /* BPF speech */

            for(i=0; i<BPF_N; i++)
                bpf_buf[i] =  bpf_buf[N_SAMP+i];
            for(i=0; i<N_SAMP; i++)
                bpf_buf[BPF_N+i] = buf_float[i];
            if (bpfb_en)
                inverse_filter(&bpf_buf[BPF_N], bpfb, N_SAMP, buf_float, BPF_N);
            else
                inverse_filter(&bpf_buf[BPF_N], bpf, N_SAMP, buf_float, BPF_N);
        }

        /* shift buffer of input samples, and insert new samples */

	for(i=0; i<m_pitch-N_SAMP; i++) {
	    Sn[i] = Sn[i+N_SAMP];
	}
	for(i=0; i<N_SAMP; i++) {
	    Sn[i+m_pitch-N_SAMP] = buf_float[i];
        }

	/*------------------------------------------------------------*\

                      Estimate Sinusoidal Model Parameters

	\*------------------------------------------------------------*/

        nlp(nlp_states, Sn, N_SAMP, &pitch, Sw, W, &prev_f0);
	model.Wo = TWO_PI/pitch;

        dft_speech(&c2const, fft_fwd_cfg, Sw, Sn, w);
	two_stage_pitch_refinement(&c2const, &model, Sw);
	estimate_amplitudes(&model, Sw, W, 1);

        #ifdef DUMP
        dump_Sn(m_pitch, Sn); dump_Sw(Sw); dump_model(&model);
        #endif

	if (hi) {
	    int m;
	    for(m=1; m<model.L/2; m++)
		model.A[m] = 0.0;
	    for(m=3*model.L/4; m<=model.L; m++)
		model.A[m] = 0.0;
	}

	/*------------------------------------------------------------*\

                            Zero-phase modelling

	\*------------------------------------------------------------*/

	/* estimate voicing - do this all the time so model.voicing
	 * is set, useful for machine learning work */
	snr = est_voicing_mbe(&c2const, &model, Sw, W);

	if (phase0) {
            #ifdef DUMP
	    dump_phase(&model.phi[0], model.L);
            #endif

	    if (dump_pitch_e)
		fprintf(fjvm, "%f %f %d ", model.Wo, snr, model.voiced);

            #ifdef DUMP
	    dump_snr(snr);
            #endif

	    /* just to make sure we are not cheating - kill all phases */

	    for(i=0; i<=MAX_AMP; i++)
	    	model.phi[i] = 0;

	    if (hand_voicing) {
		int ret = fscanf(fvoicing,"%d\n",&model.voiced);
                assert(ret == 1);
	    }
	}

	/*------------------------------------------------------------*\

	        LPC model amplitudes and LSP quantisation

	\*------------------------------------------------------------*/

	if (lpc_model) {

            e = speech_to_uq_lsps(lsps, ak, Sn, w, m_pitch, order);
            for(i=0; i<order; i++)
                lsps_[i] = lsps[i];
            
            #ifdef DUMP
	    dump_ak(ak, order);
            dump_E(e);
            #endif

	    if (dump_pitch_e)
		fprintf(fjvm, "%f\n", e);

            /* speech centred on analysis frame for Deep Learning work */
            
            if (ten_ms_centre) {
                int n_10_ms = Fs*0.01;
                int n_5_ms = Fs*0.005;
                short buf[n_10_ms];
                for(i=0; i<n_10_ms; i++) {
                    buf[i] = Sn[m_pitch/2-n_5_ms+i];
                }
                fwrite(buf, n_10_ms, sizeof(short), ften_ms_centre);                  
            }
            
            #ifdef DUMP
            dump_lsp(lsps);
            #endif

	    /* various LSP quantisation schemes */

	    if (lsp) {
		encode_lsps_scalar(lsp_indexes, lsps, LPC_ORD);
		decode_lsps_scalar(lsps_, lsp_indexes, LPC_ORD);
		bw_expand_lsps(lsps_, LPC_ORD, 50.0, 100.0);
		lsp_to_lpc(lsps_, ak, LPC_ORD);
	    }

	    if (lspd) {
		encode_lspds_scalar(lsp_indexes, lsps, LPC_ORD);
		decode_lspds_scalar(lsps_, lsp_indexes, LPC_ORD);
		lsp_to_lpc(lsps_, ak, LPC_ORD);
	    }

	    if (lspjvm) {
		/* Jean-Marc's multi-stage, split VQ */
		lspjvm_quantise(lsps, lsps_, LPC_ORD);
		{
		    float lsps_bw[LPC_ORD];
		    memcpy(lsps_bw, lsps_, sizeof(float)*order);
		    bw_expand_lsps(lsps_bw, LPC_ORD, 50.0, 100.0);
		    lsp_to_lpc(lsps_bw, ak, LPC_ORD);
		}
	    }

	    if (scalar_quant_Wo_e) {
		e = decode_energy(encode_energy(e, E_BITS), E_BITS);
                model.Wo = decode_Wo(&c2const, encode_Wo(&c2const, model.Wo, WO_BITS), WO_BITS);
		model.L  = PI/model.Wo; /* if we quantise Wo re-compute L */
	    }

	    if (scalar_quant_Wo_e_low) {
                int ind;
		e = decode_energy(ind = encode_energy(e, 3), 3);
                model.Wo = decode_log_Wo(&c2const, encode_log_Wo(&c2const, model.Wo, 5), 5);
		model.L  = PI/model.Wo; /* if we quantise Wo re-compute L */
	    }

	    if (vector_quant_Wo_e) {
		/* JVM's experimental joint Wo & LPC energy quantiser */
		quantise_WoE(&c2const, &model, &e, Woe_);
	    }

	}

        if (amread) {
            int ret = fread(model.A, sizeof(float), MAX_AMP, fam);
            assert(ret == MAX_AMP);
        }

        if (Woread) {
            int ret = fread(&model.Wo, sizeof(float), 1, fWo);
            model.L = floor(PI/model.Wo);
            assert(ret == 1);
        }

        /* dump features for Deep learning, placed here so we can get quantised features */
        
        if (lspEWov) {
            /* order LSPs - energy - Wo - voicing flag - order LPCs */                
            if (lsp)
                fwrite(lsps_, order, sizeof(float), flspEWov);
            else
                fwrite(lsps, order, sizeof(float), flspEWov);
                    
            fwrite(&e, 1, sizeof(float), flspEWov);
            fwrite(&model.Wo, 1, sizeof(float), flspEWov); 
            float voiced_float = model.voiced;
            fwrite(&voiced_float, 1, sizeof(float), flspEWov);
            fwrite(&ak[1], order, sizeof(float), flspEWov);
        }
            
	/*------------------------------------------------------------*\

	            Optional newamp1 simulation, as used in 700C

	\*------------------------------------------------------------*/

        if (rateK) {
            float rate_K_vec[K];
            resample_const_rate_f(&c2const, &model, rate_K_vec, rate_K_sample_freqs_kHz, K);

	    if (frateK != NULL)
		assert(fwrite(rate_K_vec, sizeof(float), K, frateK) == K);
	    
            float rate_K_vec_[K];
            if (newamp1vq) {
                /* remove mean */
                float sum = 0.0;
                for(int k=0; k<K; k++)
                    sum += rate_K_vec[k];   
                float mean = sum/K;
                float rate_K_vec_no_mean[K];
                for(int k=0; k<K; k++)
                    rate_K_vec_no_mean[k] = rate_K_vec[k] - mean;

                /* two stage VQ */
                float rate_K_vec_no_mean_[K]; int indexes[2];
                rate_K_mbest_encode(indexes, rate_K_vec_no_mean, rate_K_vec_no_mean_, K, NEWAMP1_VQ_MBEST_DEPTH);
                for(int k=0; k<K; k++)
                    rate_K_vec_[k] = rate_K_vec_no_mean_[k] + mean;

                /* running sum of squared error for variance calculation */
                for(int k=0; k<K; k++)
                    se += pow(rate_K_vec_no_mean[k]-rate_K_vec_no_mean_[k],2.0);
                nse += K;
            }
            else {
                for(int k=0; k<K; k++)
                    rate_K_vec_[k] = rate_K_vec[k];
            }

            if (rate_K_dec) {
                // update delay lines
                for(int d=0; d<rate_K_dec; d++) {
                    rate_K_model_delay[d] = rate_K_model_delay[d+1];
                    memcpy(&rate_K_vec_delay[d][0], &rate_K_vec_delay[d+1][0], sizeof(float)*K);
                }
                rate_K_model_delay[rate_K_dec] = model;
                memcpy(&rate_K_vec_delay[rate_K_dec][0], rate_K_vec_, sizeof(float)*K);

                if ((frames % rate_K_dec) == 0) {
                    // every rate_K_dec frames, calculate interpolated output values
                    if (perframe) {
                        // calculate interpolation coeff c for each frame
                        float *A = &rate_K_vec_delay[0][0];
                        float *B = &rate_K_vec_delay[rate_K_dec][0];
                        for(int d=0; d<=rate_K_dec; d++) {
                            float *T = &rate_K_vec_delay[d][0];
                            float num = 0.0, den = 0.0;
                            for(int k=0; k<K; k++) {
                                num += (B[k]-T[k])*(A[k]-B[k]);
                                den += (A[k]-B[k])*(A[k]-B[k]);
                            }
                            float c = -num/den;
                            for(int k=0; k<K; k++)
                                rate_K_vec_delay_[d][k] = c*A[k] + (1.0-c)*B[k];
                        }                        
                    }
                    else {
                        // use linear interpolation
                        float c=0.0, inc = 1.0/rate_K_dec;
                        for(int d=0; d<=rate_K_dec; d++) {
                            for(int k=0; k<K; k++)
                                rate_K_vec_delay_[d][k] = (1.0-c)*rate_K_vec_delay[0][k] + c*rate_K_vec_delay[rate_K_dec][k];
                            c += inc;
                        }
                    }
                } else {
                    // otherwise just shift out frames we have already interpolated
                    for(int d=0; d<rate_K_dec; d++) {
                        memcpy(&rate_K_vec_delay_[d][0], &rate_K_vec_delay_[d+1][0], sizeof(float)*K);
                    }
                }
                
                // output from delay line
                model = rate_K_model_delay[0];
                for(int k=0; k<K; k++)
                    rate_K_vec_[k] = rate_K_vec_delay_[0][k];
            }
            resample_rate_L(&c2const, &model, rate_K_vec_, rate_K_sample_freqs_kHz, K);
        }

	/*------------------------------------------------------------*\

          Synthesise and optional decimation to 20 or 40ms frame rate

	\*------------------------------------------------------------*/

        /*
           if decimate == 2, we interpolate frame n from frame n-1 and n+1
           if decimate == 4, we interpolate frames n, n+1, n+2, from frames n-1 and n+3

           This is meant to give identical results to the implementations of various modes
           in codec2.c
        */

        /* delay line to keep frame by frame voicing decisions */

        for(i=0; i<decimate-1; i++)
            model_dec[i] = model_dec[i+1];
        model_dec[decimate-1] = model;

        if ((frames % decimate) == 0) {
            for(i=0; i<order; i++)
                lsps_dec[decimate-1][i] = lsps_[i];
            e_dec[decimate-1] = e;
            model_dec[decimate-1] = model;

            /* interpolate the model parameters */

            weight_inc = 1.0/decimate;
            for(i=0, weight=weight_inc; i<decimate-1; i++, weight += weight_inc) {
                //model_dec[i].voiced = model_dec[decimate-1].voiced;
                interpolate_lsp_ver2(&lsps_dec[i][0], prev_lsps_dec, &lsps_dec[decimate-1][0], weight, order);
                interp_Wo2(&model_dec[i], &prev_model_dec, &model_dec[decimate-1], weight, c2const.Wo_min);
                e_dec[i] = interp_energy2(prev_e_dec, e_dec[decimate-1],weight);
            }

            /* then recover spectral amplitudes and synthesise */

            for(i=0; i<decimate; i++) {
                if (lpc_model) {
                    lsp_to_lpc(&lsps_dec[i][0], &ak_dec[i][0], order);
                    aks_to_M2(fftr_fwd_cfg, &ak_dec[i][0], order, &model_dec[i], e_dec[i],
                              &snr, 0, simlpcpf, lpcpf, 1, LPCPF_BETA, LPCPF_GAMMA, Aw);
                    apply_lpc_correction(&model_dec[i]);
                    sum_snr += snr;
                    #ifdef DUMP
                    dump_lsp_(&lsps_dec[i][0]);
                    dump_ak_(&ak_dec[i][0], order);
                    dump_quantised_model(&model_dec[i]);
                    #endif
                }

                if (phase0) {
                    /* optionally read in Aw, replacing values generated using LPC */

                    if (awread) {
                        int ret = fread(Aw, sizeof(COMP), FFT_ENC, faw);
                        assert(ret == FFT_ENC);
                    }
                    
                    /* optionally read in Hm directly, bypassing sampling of Aw[] */

                    if (hmread) {
                        int ret = fread(H, sizeof(COMP), MAX_AMP, fhm);
                        assert(ret == MAX_AMP);
                    } else {
                        determine_phase(&c2const, H, &model_dec[i], NEWAMP1_PHASE_NFFT, phase_fft_fwd_cfg, phase_fft_inv_cfg);
                    }
                    phase_synth_zero_order(n_samp, &model_dec[i], ex_phase, H);
                }
                
                if (modelin) {
                    int nrec;
                    nrec = fread(&model_dec[i],sizeof(MODEL),1,fmodelin);
                    assert(nrec == 1);
                }
                if (postfilt)
                    postfilter(&model_dec[i], &bg_est);
                if (modelin) {
                    int nrec;
                    nrec = fread(&model_dec[i],sizeof(MODEL),1,fmodelin);
                    assert(nrec == 1);
                }
                synth_one_frame(n_samp, fftr_inv_cfg, buf, &model_dec[i], Sn_, Pn, prede, &de_mem, gain);
                if (fout != NULL)
                    fwrite(buf,sizeof(short),N_SAMP,fout);
                if (modelout)
                    fwrite(&model_dec[i],sizeof(MODEL),1,fmodelout);
            }

            /* update memories for next frame ----------------------------*/

            prev_model_dec = model_dec[decimate-1];
            prev_e_dec = e_dec[decimate-1];
            for(i=0; i<LPC_ORD; i++)
                prev_lsps_dec[i] = lsps_dec[decimate-1][i];
       }

    }

    /*----------------------------------------------------------------*\

                            End Main Loop

    \*----------------------------------------------------------------*/

    fclose(fin);

    if (fout != NULL)
	fclose(fout);

    if (lpc_model) {
    	fprintf(stderr, "SNR av = %5.2f dB\n", sum_snr/frames);
    }
<<<<<<< HEAD
    if (newamp1vq) {
    	fprintf(stderr, "var: %3.2f dB*dB\n", se/nse);        
    }
    
=======

>>>>>>> a3c73316
    #ifdef DUMP
    if (dump)
	dump_off();
    #endif

    if (hand_voicing)
	fclose(fvoicing);

    nlp_destroy(nlp_states);

    if (fam     != NULL) fclose(fam);
    if (fWo     != NULL) fclose(fWo);
    if (faw     != NULL) fclose(faw);
    if (fhm     != NULL) fclose(fhm);
    if (fjvm    != NULL) fclose(fjvm);
    if (flspEWov != NULL) fclose(flspEWov);
    if (fphasenn != NULL) fclose(fphasenn);
<<<<<<< HEAD
    if (frateK != NULL) fclose(frateK);
=======
>>>>>>> a3c73316
    if (ften_ms_centre != NULL) fclose(ften_ms_centre);
    if (fmodelout != NULL) fclose(fmodelout);
    
    return 0;
}

void synth_one_frame(int n_samp, codec2_fftr_cfg fftr_inv_cfg, short buf[], MODEL *model, float Sn_[],
                     float Pn[], int prede, float *de_mem, float gain)
{
    int     i;

    synthesise(n_samp, fftr_inv_cfg, Sn_, model, Pn, 1);
    if (prede)
        de_emp(Sn_, Sn_, de_mem, n_samp);

    for(i=0; i<n_samp; i++) {
	Sn_[i] *= gain;
	if (Sn_[i] > 32767.0)
	    buf[i] = 32767;
	else if (Sn_[i] < -32767.0)
	    buf[i] = -32767;
	else
	    buf[i] = Sn_[i];
    }

}

void print_help(const struct option* long_options, int num_opts, char* argv[])
{
	int i;
	char *option_parameters;

	fprintf(stderr, "\nCodec2 - low bit rate speech codec - Simulation Program\n"
		"\thttp://rowetel.com/codec2.html\n\n"
		"usage: %s [OPTIONS] <InputFile>\n\n"
                "Options:\n"
                "\t-o <OutputFile>\n", argv[0]);
        for(i=0; i<num_opts-1; i++) {
		if(long_options[i].has_arg == no_argument) {
			option_parameters="";
		} else if (strcmp("lpc", long_options[i].name) == 0) {
			option_parameters = " <Order>";
		} else if (strcmp("dec", long_options[i].name) == 0) {
			option_parameters = " <2|4>";
		} else if (strcmp("hand_voicing", long_options[i].name) == 0) {
			option_parameters = " <VoicingFile>";
		} else if (strcmp("dump_pitch_e", long_options[i].name) == 0) {
			option_parameters = " <Dump File>";
		} else if (strcmp("rate", long_options[i].name) == 0) {
			option_parameters = " <3200|2400|1400|1300|1200>";
		} else if (strcmp("dump", long_options[i].name) == 0) {
			option_parameters = " <DumpFilePrefix>";
		} else {
			option_parameters = " <UNDOCUMENTED parameter>";
		}
		fprintf(stderr, "\t--%s%s\n", long_options[i].name, option_parameters);
	}

	exit(1);
}
<|MERGE_RESOLUTION|>--- conflicted
+++ resolved
@@ -107,10 +107,7 @@
     int   lspEWov = 0;
     int   ten_ms_centre = 0;
     FILE  *fphasenn = NULL;
-<<<<<<< HEAD
     FILE  *frateK = NULL; int rateKout;
-=======
->>>>>>> a3c73316
     
     char* opt_string = "ho:";
     struct option long_options[] = {
@@ -523,7 +520,6 @@
     if (rateK) {
 	mel_sample_freqs_kHz(rate_K_sample_freqs_kHz, NEWAMP1_K, ftomel(200.0), ftomel(3700.0) );
     }
-<<<<<<< HEAD
     float rate_K_vec_delay[rate_K_dec+1][K]; 
     float rate_K_vec_delay_[rate_K_dec+1][K];
     MODEL rate_K_model_delay[rate_K_dec+1];
@@ -538,9 +534,6 @@
         rate_K_model_delay[d].L = M_PI/prev_model_dec.Wo;
         rate_K_model_delay[d].voiced = 0;
     }
-=======
-
->>>>>>> a3c73316
     
     /*----------------------------------------------------------------* \
 
@@ -962,14 +955,9 @@
     if (lpc_model) {
     	fprintf(stderr, "SNR av = %5.2f dB\n", sum_snr/frames);
     }
-<<<<<<< HEAD
     if (newamp1vq) {
     	fprintf(stderr, "var: %3.2f dB*dB\n", se/nse);        
     }
-    
-=======
-
->>>>>>> a3c73316
     #ifdef DUMP
     if (dump)
 	dump_off();
@@ -987,10 +975,7 @@
     if (fjvm    != NULL) fclose(fjvm);
     if (flspEWov != NULL) fclose(flspEWov);
     if (fphasenn != NULL) fclose(fphasenn);
-<<<<<<< HEAD
     if (frateK != NULL) fclose(frateK);
-=======
->>>>>>> a3c73316
     if (ften_ms_centre != NULL) fclose(ften_ms_centre);
     if (fmodelout != NULL) fclose(fmodelout);
     
