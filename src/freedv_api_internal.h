--- conflicted
+++ resolved
@@ -56,15 +56,6 @@
 // identifiers for non Codec 2 Speech codecs, make sure no overlap with CODEC2_XXX modes
 #define CODEC_MODE_LPCNET_1733 100
 
-<<<<<<< HEAD
-// Return code flags for freedv_*rx* functions
-#define RX_TRIAL_SYNC       0x1       // demodulator has trial sync
-#define RX_SYNC             0x2       // demodulator has sync
-#define RX_BITS             0x4       // data bits have been returned
-#define RX_BIT_ERRORS       0x8       // FEC may not have corrected all bit errors (not all parity checks OK)
-
-=======
->>>>>>> bfeb1d9b
 extern char *rx_sync_flags_to_text[]; // converts flags above to more meaningful text
 
 struct freedv {
