/*---------------------------------------------------------------------------*\

  FILE........: freedv_api.c
  AUTHOR......: David Rowe
  DATE CREATED: August 2014

  Library of API functions that implement FreeDV "modes", useful for
  embedding FreeDV in other programs.

\*---------------------------------------------------------------------------*/

/*
  Copyright (C) 2014 David Rowe

  All rights reserved.

  This program is free software; you can redistribute it and/or modify
  it under the terms of the GNU Lesser General Public License version 2.1, as
  published by the Free Software Foundation.  This program is
  distributed in the hope that it will be useful, but WITHOUT ANY
  WARRANTY; without even the implied warranty of MERCHANTABILITY or
  FITNESS FOR A PARTICULAR PURPOSE.  See the GNU General Public
  License for more details.

  You should have received a copy of the GNU Lesser General Public License
  along with this program; if not, see <http://www.gnu.org/licenses/>.
*/

#include <assert.h>
#include <stdlib.h>
#include <stdbool.h>
#include <stdint.h>
#include <stdio.h>
#include <string.h>
#include <math.h>

#ifdef TT
#if defined(__APPLE__)
#include <malloc/malloc.h>
#elif defined(__OpenBSD__) || defined(__NetBSD__) || defined(__FreeBSD__)
#include <sys/malloc.h>
#else
#include <malloc.h>
#endif /* __APPLE__ */
#endif

#include "fsk.h"
#include "fmfsk.h"
#include "codec2.h"
#include "codec2_fdmdv.h"
#include "fdmdv_internal.h"
#include "golay23.h"
#include "varicode.h"
#include "freedv_api.h"
#include "freedv_api_internal.h"
#include "freedv_vhf_framing.h"
#include "comp_prim.h"
#include "filter.h"

#include "codec2_ofdm.h"
#include "ofdm_internal.h"
#include "mpdecode_core.h"
#include "gp_interleaver.h"
#include "interldpc.h"

#include "debug_alloc.h"

#define VERSION     12    /* The API version number.  The first version
                           is 10.  Increment if the API changes in a
                           way that would require changes by the API
                           user. */
/*
 * Version 10   Initial version August 2, 2015.
 * Version 11   September 2015
 *              Added: freedv_zero_total_bit_errors(), freedv_get_sync()
 *              Changed all input and output sample rates to 8000 sps.  Rates for FREEDV_MODE_700 and 700B were 7500.
 * Version 12   August 2018
 *              Added OFDM configuration switch structure
 */

/* experimentally derived fudge factors to normalise power across modes */

#define NORM_PWR_COHPSK  1.74   
#define NORM_PWR_FSK     0.193 
#define NORM_PWR_OFDM    1.00

static struct OFDM_CONFIG *ofdm_config;

static int ofdm_bitsperframe;
static int ofdm_nuwbits;
static int ofdm_ntxtbits;

static char *statemode[] = {
    "search",
    "trial",
    "synced"
};

/*---------------------------------------------------------------------------*\

  FUNCTION....: freedv_open
  AUTHOR......: David Rowe
  DATE CREATED: 3 August 2014

  Call this first to initialise.  Returns NULL if initialisation fails
  (e.g. out of memory or mode not supported).

\*---------------------------------------------------------------------------*/

struct freedv *freedv_open(int mode) {
    return freedv_open_advanced(mode, NULL);
}

struct freedv *freedv_open_advanced(int mode, struct freedv_advanced *adv) {
    struct freedv *f;
    int            Nc, codec2_mode, nbit, nbyte = 0;
    
    if (false == (FDV_MODE_ACTIVE( FREEDV_MODE_1600,mode) || FDV_MODE_ACTIVE( FREEDV_MODE_700,mode) || 
		FDV_MODE_ACTIVE( FREEDV_MODE_700B,mode) || FDV_MODE_ACTIVE( FREEDV_MODE_2400A,mode) || 
		FDV_MODE_ACTIVE( FREEDV_MODE_2400B,mode) || FDV_MODE_ACTIVE( FREEDV_MODE_800XA,mode) || 
		FDV_MODE_ACTIVE( FREEDV_MODE_700C,mode) || FDV_MODE_ACTIVE( FREEDV_MODE_700D,mode)  ||
                  FDV_MODE_ACTIVE( FREEDV_MODE_2020,mode)) )
    {
        return NULL;
    }
    
    f = (struct freedv*)MALLOC(sizeof(struct freedv));
    if (f == NULL)
        return NULL;

    f->mode = mode;
    f->verbose = 0;
    f->test_frames = f->smooth_symbols = 0;
    f->freedv_put_error_pattern = NULL;
    f->error_pattern_callback_state = NULL;
    f->n_protocol_bits = 0;
    f->frames = 0;
    f->speech_sample_rate = FS_VOICE_8K;
    
    /* -----------------------------------------------------------------------------------------------*\
    |                     Init states for this mode, and set up samples in/out                         |
    \*------------------------------------------------------------------------------------------------*/
    
    if (FDV_MODE_ACTIVE( FREEDV_MODE_1600, f->mode)) {
        f->snr_squelch_thresh = 2.0;
        f->squelch_en = 1;
        Nc = 16;
        f->tx_sync_bit = 0;
        codec2_mode = CODEC2_MODE_1300;
        f->fdmdv = fdmdv_create(Nc);
        if (f->fdmdv == NULL)
            return NULL;
        golay23_init();
        f->nin = FDMDV_NOM_SAMPLES_PER_FRAME;
        f->n_nom_modem_samples = 2*FDMDV_NOM_SAMPLES_PER_FRAME;
        f->n_nat_modem_samples = f->n_nom_modem_samples;
        f->n_max_modem_samples = FDMDV_NOM_SAMPLES_PER_FRAME+FDMDV_MAX_SAMPLES_PER_FRAME;
        f->modem_sample_rate = FS;
        nbit = fdmdv_bits_per_frame(f->fdmdv);
        f->fdmdv_bits = (int*)MALLOC(nbit*sizeof(int));
        if (f->fdmdv_bits == NULL)
            return NULL;
        nbit = 2*fdmdv_bits_per_frame(f->fdmdv);
        f->tx_bits = (int*)MALLOC(nbit*sizeof(int));
        f->rx_bits = (int*)MALLOC(nbit*sizeof(int));
        if ((f->tx_bits == NULL) || (f->rx_bits == NULL)) {
            if (f->tx_bits != NULL) {
              FREE(f->tx_bits);
              f->tx_bits = NULL;
            }
            if (f->rx_bits != NULL) {
              FREE(f->rx_bits);
              f->rx_bits = NULL;
            }
            return NULL;
        }
        f->evenframe = 0;
        f->sz_error_pattern = fdmdv_error_pattern_size(f->fdmdv);
    }

    if (FDV_MODE_ACTIVE( FREEDV_MODE_700, mode) || FDV_MODE_ACTIVE( FREEDV_MODE_700B, mode) || FDV_MODE_ACTIVE( FREEDV_MODE_700C, mode)) {
        f->snr_squelch_thresh = 0.0;
        f->squelch_en = 0;
        switch(mode) {
        case FREEDV_MODE_700:
            codec2_mode = CODEC2_MODE_700;
            break;
        case FREEDV_MODE_700B:
            codec2_mode = CODEC2_MODE_700B;
            break;
        case FREEDV_MODE_700C:
            codec2_mode = CODEC2_MODE_700C;
            break;
        default:
            assert(0);
        }

        f->cohpsk = cohpsk_create();
        f->nin = COHPSK_NOM_SAMPLES_PER_FRAME;
        f->n_nat_modem_samples = COHPSK_NOM_SAMPLES_PER_FRAME;             // native modem samples as used by the modem
        f->n_nom_modem_samples = f->n_nat_modem_samples * FS / COHPSK_FS;  // number of samples after native samples are interpolated to 8000 sps
        f->n_max_modem_samples = COHPSK_MAX_SAMPLES_PER_FRAME * FS / COHPSK_FS + 1;
        f->modem_sample_rate = FS;                                         /* note wierd sample rate tamed by interpolator */
        f->clip = 1;
        nbit = COHPSK_BITS_PER_FRAME;
        f->tx_bits = (int*)MALLOC(nbit*sizeof(int));
        if (f->tx_bits == NULL)
            return NULL;
        f->sz_error_pattern = cohpsk_error_pattern_size();
    }
   
    if (FDV_MODE_ACTIVE( FREEDV_MODE_700D, mode) ) {
        /*
          TODO:
            [ ] how to set up interleaver, prob init time option best, as many arrays depend on it
            [ ] clip option?  Haven't tried clipping OFDM waveform yet
            [ ] support for uncoded and coded error patterns
        */
        
        f->snr_squelch_thresh = 0.0;
        f->squelch_en = 0;
        codec2_mode = CODEC2_MODE_700C;

        if ((ofdm_config = (struct OFDM_CONFIG *) CALLOC(1, sizeof (struct OFDM_CONFIG))) == NULL) {
            if (f->tx_bits != NULL) {
              FREE(f->tx_bits);
              f->tx_bits = NULL;
            }
            if (f->rx_bits != NULL) {
              FREE(f->rx_bits);
              f->rx_bits = NULL;
            }
            return NULL;
        }

        f->ofdm = ofdm_create(ofdm_config);
        FREE(ofdm_config);

        /* Get a copy of the actual modem config */
        ofdm_config = ofdm_get_config_param();

        ofdm_bitsperframe = ofdm_get_bits_per_frame();
        ofdm_nuwbits = (ofdm_config->ns - 1) * ofdm_config->bps - ofdm_config->txtbits;
        ofdm_ntxtbits = ofdm_config->txtbits;

        f->ldpc = (struct LDPC*)MALLOC(sizeof(struct LDPC));

        if (f->ldpc == NULL) {
            return NULL;
        }

        set_up_hra_112_112(f->ldpc, ofdm_config);
        int coded_syms_per_frame = f->ldpc->coded_syms_per_frame;
        
        if (adv == NULL) {
            f->interleave_frames = 1;
        } else {
            assert((adv->interleave_frames >= 0) && (adv->interleave_frames <= 16));
            f->interleave_frames = adv->interleave_frames;
        }

        f->modem_frame_count_tx = f->modem_frame_count_rx = 0;
        
        f->codeword_symbols = (COMP*)MALLOC(sizeof(COMP)*f->interleave_frames*coded_syms_per_frame);

        if (f->codeword_symbols == NULL) {return NULL;}

        f->codeword_amps = (float*)MALLOC(sizeof(float)*f->interleave_frames*coded_syms_per_frame);

        if (f->codeword_amps == NULL) {FREE(f->codeword_symbols); return NULL;}

        for (int i=0; i<f->interleave_frames*coded_syms_per_frame; i++) {
            f->codeword_symbols[i].real = 0.0;
            f->codeword_symbols[i].imag = 0.0;
            f->codeword_amps[i] = 0.0;
        }

        f->nin = ofdm_get_samples_per_frame();
        f->n_nat_modem_samples = ofdm_get_samples_per_frame();
        f->n_nom_modem_samples = ofdm_get_samples_per_frame();
        f->n_max_modem_samples = ofdm_get_max_samples_per_frame();
        f->modem_sample_rate = ofdm_config->fs;
        f->clip = 0;

        nbit = f->sz_error_pattern = ofdm_bitsperframe;

        f->tx_bits = NULL; /* not used for 700D */

	if (f->interleave_frames > 1) {
            /* only allocate this array for interleaver sizes > 1 to save memory on SM1000 port */
            f->mod_out = (COMP*)MALLOC(sizeof(COMP)*f->interleave_frames*f->n_nat_modem_samples);
            if (f->mod_out == NULL) {
                if (f->codeword_symbols != NULL) { FREE (f->codeword_symbols); }
                return NULL;
            }

            for (int i=0; i<f->interleave_frames*f->n_nat_modem_samples; i++) {
                f->mod_out[i].real = 0.0;
                f->mod_out[i].imag = 0.0;
            }
	}

#ifndef __EMBEDDED__
        /* tx BPF on by default, can't see any reason we'd want this off */
        ofdm_set_tx_bpf(f->ofdm, 1);
#endif
    }
        
#ifdef __LPCNET__
    if (FDV_MODE_ACTIVE( FREEDV_MODE_2020, mode) ) {
        f->snr_squelch_thresh = 4.0;
        f->squelch_en = 0;
        codec2_mode = CODEC_MODE_LPCNET_1733;
        
        if ((ofdm_config = (struct OFDM_CONFIG *) CALLOC(1, sizeof (struct OFDM_CONFIG))) == NULL) {
            // TODO: do we need this code? Can these actually be allocated before now?
            if (f->tx_bits != NULL) {
              FREE(f->tx_bits);
              f->tx_bits = NULL;
            }
            if (f->rx_bits != NULL) {
              FREE(f->rx_bits);
              f->rx_bits = NULL;
            }
            return NULL;
        }
        
        f->ofdm = ofdm_create(ofdm_config);
        FREE(ofdm_config);

        /* Get a copy of the 700D modem config as template then modify for 2020 */
        ofdm_config = ofdm_get_config_param();
        ofdm_destroy(f->ofdm);
        ofdm_config->nc = 31; int data_bits_per_frame = 312;
        f->ofdm = ofdm_create(ofdm_config);
            
        f->ldpc = (struct LDPC*)MALLOC(sizeof(struct LDPC));
        if (f->ldpc == NULL) {
            return NULL;
        }
        
        set_up_hra_504_396(f->ldpc, ofdm_config);
        set_data_bits_per_frame(f->ldpc, data_bits_per_frame, ofdm_config->bps);
        int coded_syms_per_frame = f->ldpc->coded_syms_per_frame;
        
        // TODO: not sure if these are set up correctly, in Octave we
        // hard code num UW and txt bits, have added asserts to check
        ofdm_bitsperframe = ofdm_get_bits_per_frame();
        ofdm_nuwbits = (ofdm_config->ns - 1) * ofdm_config->bps - ofdm_config->txtbits;
        ofdm_ntxtbits = ofdm_config->txtbits;
        assert(ofdm_nuwbits == 10);
        assert(ofdm_ntxtbits == 4);
        
        if (adv == NULL) {
            f->interleave_frames = 1;
        } else {
            assert((adv->interleave_frames >= 0) && (adv->interleave_frames <= 16));
            f->interleave_frames = adv->interleave_frames;
        }
        
        f->modem_frame_count_tx = f->modem_frame_count_rx = 0;
        
        f->codeword_symbols = (COMP*)MALLOC(sizeof(COMP)*f->interleave_frames*coded_syms_per_frame);

        if (f->codeword_symbols == NULL) {return NULL;}

        f->codeword_amps = (float*)MALLOC(sizeof(float)*f->interleave_frames*coded_syms_per_frame);

        if (f->codeword_amps == NULL) {FREE(f->codeword_symbols); return NULL;}

        for (int i=0; i<f->interleave_frames*coded_syms_per_frame; i++) {
            f->codeword_symbols[i].real = 0.0;
            f->codeword_symbols[i].imag = 0.0;
            f->codeword_amps[i] = 0.0;
        }

        f->nin = ofdm_get_samples_per_frame();
        f->n_nat_modem_samples = ofdm_get_samples_per_frame();
        f->n_nom_modem_samples = ofdm_get_samples_per_frame();
        f->n_max_modem_samples = ofdm_get_max_samples_per_frame();
        f->modem_sample_rate = ofdm_config->fs;
        f->clip = 0;

        nbit = f->sz_error_pattern = ofdm_bitsperframe;

        f->tx_bits = NULL; /* not used for 2020 */

	if (f->interleave_frames > 1) {
            /* only allocate this array for interleaver sizes > 1 to save memory on SM1000 port */
            f->mod_out = (COMP*)MALLOC(sizeof(COMP)*f->interleave_frames*f->n_nat_modem_samples);
            if (f->mod_out == NULL) {
                if (f->codeword_symbols != NULL) { FREE (f->codeword_symbols); }
                return NULL;
            }

            for (int i=0; i<f->interleave_frames*f->n_nat_modem_samples; i++) {
                f->mod_out[i].real = 0.0;
                f->mod_out[i].imag = 0.0;
            }
	}
        
        /* TODO: tx BPF off by default, as we need new filter coeffs for FreeDV 2020 waveform */
        ofdm_set_tx_bpf(f->ofdm, 0);
        
        codec2_mode = CODEC_MODE_LPCNET_1733; // not really codec 2 but got to call it something        
    }
#endif
    
    if (FDV_MODE_ACTIVE( FREEDV_MODE_2400A, mode) || FDV_MODE_ACTIVE( FREEDV_MODE_2400B, mode)) {
      
        /* Set up the C2 mode */
        codec2_mode = CODEC2_MODE_1300;
        /* Set the number of protocol bits */
        f->n_protocol_bits = 20;
        f->sz_error_pattern = 0;
        f->ext_vco = 0;
    }
    
    if (FDV_MODE_ACTIVE( FREEDV_MODE_2400A, mode)) {
        /* Create the framer|deframer */
        f->deframer = fvhff_create_deframer(FREEDV_VHF_FRAME_A,0);
        if(f->deframer == NULL)
            return NULL;
  
        f->fsk = fsk_create_hbr(48000,1200,10,4,1200,1200);
        
        /* Note: fsk expects tx/rx bits as an array of uint8_ts, not ints */
        f->tx_bits = (int*)MALLOC(f->fsk->Nbits*sizeof(uint8_t));
        
        if(f->fsk == NULL){
            fvhff_destroy_deframer(f->deframer);
            return NULL;
        }
        
        f->n_nom_modem_samples = f->fsk->N;
        f->n_max_modem_samples = f->fsk->N + (f->fsk->Ts);
        f->n_nat_modem_samples = f->fsk->N;
        f->nin = fsk_nin(f->fsk);
        f->modem_sample_rate = 48000;
        f->modem_symbol_rate = 1200;
        /* Malloc something to appease freedv_init and freedv_destroy */
        f->codec_bits = MALLOC(1);
    }
    
    if (FDV_MODE_ACTIVE( FREEDV_MODE_2400B, mode) ) {
        /* Create the framer|deframer */
        f->deframer = fvhff_create_deframer(FREEDV_VHF_FRAME_A,1);
        if(f->deframer == NULL) {
            if (f->codec_bits != NULL) { FREE(f->codec_bits); }
            return NULL;
        }
        
        f->fmfsk = fmfsk_create(48000,2400);
         
        if(f->fmfsk == NULL){
            fvhff_destroy_deframer(f->deframer);
            return NULL;
        }
        /* Note: fsk expects tx/rx bits as an array of uint8_ts, not ints */
        f->tx_bits = (int*)MALLOC(f->fmfsk->nbit*sizeof(uint8_t));
        
        f->n_nom_modem_samples = f->fmfsk->N;
        f->n_max_modem_samples = f->fmfsk->N + (f->fmfsk->Ts);
        f->n_nat_modem_samples = f->fmfsk->N;
        f->nin = fmfsk_nin(f->fmfsk);
        f->modem_sample_rate = 48000;
        /* Malloc something to appease freedv_init and freedv_destroy */
        f->codec_bits = MALLOC(1);
    }
    
    if (FDV_MODE_ACTIVE( FREEDV_MODE_800XA, mode)) {
        /* Create the framer|deframer */
        f->deframer = fvhff_create_deframer(FREEDV_HF_FRAME_B,0);
        if(f->deframer == NULL)
            return NULL;
  
        f->fsk = fsk_create_hbr(8000,400,10,4,800,400);
        fsk_set_nsym(f->fsk,32);
        
        /* Note: fsk expects tx/rx bits as an array of uint8_ts, not ints */
        f->tx_bits = (int*)MALLOC(f->fsk->Nbits*sizeof(uint8_t));
        
        if(f->fsk == NULL){
            fvhff_destroy_deframer(f->deframer);
            return NULL;
        }
        
        f->n_nom_modem_samples = f->fsk->N;
        f->n_max_modem_samples = f->fsk->N + (f->fsk->Ts);
        f->n_nat_modem_samples = f->fsk->N;
        f->nin = fsk_nin(f->fsk);
        f->modem_sample_rate = 8000;
        f->modem_symbol_rate = 400;

        /* Malloc something to appease freedv_init and freedv_destroy */
        f->codec_bits = MALLOC(1);
        
        f->n_protocol_bits = 0;
        codec2_mode = CODEC2_MODE_700C;
        fsk_stats_normalise_eye(f->fsk, 0);
        f->sz_error_pattern = 0;
    }

    /* Init test frame states */
    
    f->test_frames_diversity = 1;
    f->test_frame_sync_state = 0;
    f->test_frame_sync_state_upper = 0;
    f->total_bits = 0;
    f->total_bit_errors = 0;
    f->total_bits_coded = 0;
    f->total_bit_errors_coded = 0;

    /* -----------------------------------------------------------------------------------------------*\
    |                         Init Codec for this FreeDV mode                                          |
    \*------------------------------------------------------------------------------------------------*/

    if (codec2_mode == CODEC_MODE_LPCNET_1733) {
#ifdef __LPCNET__
        f->lpcnet = lpcnet_freedv_create(1);
#endif
    }
    else {
        f->codec2 = codec2_create(codec2_mode);
        if (f->codec2 == NULL)
            return NULL;
    }
    
    /* work out how many codec 2 frames per mode frame, and number of
       bytes of storage for packed and unpacked bits.  TODO: do we really
       need to work in packed bits at all?  It's messy, chars would probably
       be OK.... */
    
    if (FDV_MODE_ACTIVE( FREEDV_MODE_1600, mode) || FDV_MODE_ACTIVE( FREEDV_MODE_2400A, mode) || FDV_MODE_ACTIVE( FREEDV_MODE_2400B, mode)) {
        f->n_speech_samples = codec2_samples_per_frame(f->codec2);
        f->n_codec_bits = codec2_bits_per_frame(f->codec2);
        nbit = f->n_codec_bits;
        nbyte = (nbit + 7) / 8;
    } else if (FDV_MODE_ACTIVE( FREEDV_MODE_800XA, mode) ) {
        f->n_speech_samples = 2*codec2_samples_per_frame(f->codec2);
        f->n_codec_bits = codec2_bits_per_frame(f->codec2);
        nbit = f->n_codec_bits;
        nbyte = (nbit + 7) / 8;
        nbyte = nbyte*2;
        nbit = 8*nbyte;
        f->n_codec_bits = nbit;
    } else if (FDV_MODE_ACTIVE( FREEDV_MODE_700, mode) || FDV_MODE_ACTIVE( FREEDV_MODE_700B, mode) || FDV_MODE_ACTIVE( FREEDV_MODE_700C, mode)) {
        f->n_speech_samples = 2*codec2_samples_per_frame(f->codec2);
        f->n_codec_bits = 2*codec2_bits_per_frame(f->codec2);
        nbit = f->n_codec_bits;
        nbyte = 2*((codec2_bits_per_frame(f->codec2) + 7) / 8);
    } else if (FDV_MODE_ACTIVE(FREEDV_MODE_700D, mode)) /* mode == FREEDV_MODE_700D */ {

        /* should be exactly an integer number of Codec 2 frames in a OFDM modem frame */

        assert((f->ldpc->data_bits_per_frame % codec2_bits_per_frame(f->codec2)) == 0);

        int Ncodec2frames = f->ldpc->data_bits_per_frame/codec2_bits_per_frame(f->codec2);

        f->n_speech_samples = Ncodec2frames*codec2_samples_per_frame(f->codec2);
        f->n_codec_bits = f->interleave_frames*Ncodec2frames*codec2_bits_per_frame(f->codec2);
        nbit = codec2_bits_per_frame(f->codec2);
        nbyte = (nbit + 7) / 8;
        nbyte = nbyte*Ncodec2frames*f->interleave_frames;
        f->nbyte_packed_codec_bits = nbyte;

        //fprintf(stderr, "Ncodec2frames: %d n_speech_samples: %d n_codec_bits: %d nbit: %d  nbyte: %d\n",
        //        Ncodec2frames, f->n_speech_samples, f->n_codec_bits, nbit, nbyte);

        f->packed_codec_bits_tx = (unsigned char*)MALLOC(nbyte*sizeof(char));
        if (f->packed_codec_bits_tx == NULL) return(NULL);
        f->codec_bits = NULL;
    } else if (FDV_MODE_ACTIVE(FREEDV_MODE_2020, mode)) {
#ifdef __LPCNET__
        /* should be exactly an integer number of Codec frames in a OFDM modem frame */

        assert((f->ldpc->data_bits_per_frame % lpcnet_bits_per_frame(f->lpcnet)) == 0);

        int Ncodecframes = f->ldpc->data_bits_per_frame/lpcnet_bits_per_frame(f->lpcnet);

        f->n_speech_samples = Ncodecframes*lpcnet_samples_per_frame(f->lpcnet);
        f->n_codec_bits = f->interleave_frames*Ncodecframes*lpcnet_bits_per_frame(f->lpcnet);
        nbit = lpcnet_bits_per_frame(f->lpcnet);

        // we actually have unpacked data but uses this as it's convenient
        nbyte = nbit;
#endif
    }
    
    f->packed_codec_bits = (unsigned char*)MALLOC(nbyte*sizeof(char));
    if (f->packed_codec_bits == NULL) return(NULL);

    if (FDV_MODE_ACTIVE( FREEDV_MODE_1600, mode))
        f->codec_bits = (int*)MALLOC(nbit*sizeof(int));

    if (FDV_MODE_ACTIVE( FREEDV_MODE_700, mode) || FDV_MODE_ACTIVE( FREEDV_MODE_700B, mode) || FDV_MODE_ACTIVE( FREEDV_MODE_700C, mode))
        f->codec_bits = (int*)MALLOC(COHPSK_BITS_PER_FRAME*sizeof(int));
        
    /* Note: VHF Framer/deframer goes directly from packed codec/vc/proto bits to filled frame */

    if (f->packed_codec_bits == NULL) {
        if (f->codec_bits != NULL) {FREE(f->codec_bits); f->codec_bits = NULL; }
        return NULL;
    }

    /* Sample rate conversion for modes using COHPSK */
    
    if (FDV_MODE_ACTIVE( FREEDV_MODE_700, mode) || FDV_MODE_ACTIVE( FREEDV_MODE_700B, mode) || FDV_MODE_ACTIVE( FREEDV_MODE_700C, mode) ) { 
        f->ptFilter7500to8000 = (struct quisk_cfFilter *)MALLOC(sizeof(struct quisk_cfFilter));
        f->ptFilter8000to7500 = (struct quisk_cfFilter *)MALLOC(sizeof(struct quisk_cfFilter));
        quisk_filt_cfInit(f->ptFilter8000to7500, quiskFilt120t480, sizeof(quiskFilt120t480)/sizeof(float));
        quisk_filt_cfInit(f->ptFilter7500to8000, quiskFilt120t480, sizeof(quiskFilt120t480)/sizeof(float));
    } else {
        f->ptFilter7500to8000 = NULL;
        f->ptFilter8000to7500 = NULL;
    }

    /* Varicode low bit rate text states */
    
    varicode_decode_init(&f->varicode_dec_states, 1);
    f->nvaricode_bits = 0;
    f->varicode_bit_index = 0;
    f->freedv_get_next_tx_char = NULL;
    f->freedv_put_next_rx_char = NULL;
    f->freedv_put_next_proto = NULL;
    f->freedv_get_next_proto = NULL;
    f->total_bit_errors = 0;

    return f;
}

/*---------------------------------------------------------------------------*\

  FUNCTION....: freedv_close
  AUTHOR......: David Rowe
  DATE CREATED: 3 August 2014

  Frees up memory.

\*---------------------------------------------------------------------------*/

void freedv_close(struct freedv *freedv) {
    assert(freedv != NULL);

    FREE(freedv->packed_codec_bits);
    FREE(freedv->codec_bits);
    FREE(freedv->tx_bits);
    if (FDV_MODE_ACTIVE(FREEDV_MODE_1600, freedv->mode))
        fdmdv_destroy(freedv->fdmdv);
    if (FDV_MODE_ACTIVE( FREEDV_MODE_700, freedv->mode) || FDV_MODE_ACTIVE( FREEDV_MODE_700B, freedv->mode) || FDV_MODE_ACTIVE( FREEDV_MODE_700C, freedv->mode))
        cohpsk_destroy(freedv->cohpsk);
    if (FDV_MODE_ACTIVE( FREEDV_MODE_700D, freedv->mode)) {
        FREE(freedv->packed_codec_bits_tx);
        if (freedv->interleave_frames > 1)
            FREE(freedv->mod_out);
        FREE(freedv->codeword_symbols);
        FREE(freedv->codeword_amps);
        FREE(freedv->ldpc);
        ofdm_destroy(freedv->ofdm);
    }
    if (FDV_MODE_ACTIVE( FREEDV_MODE_2020, freedv->mode)) {
        if (freedv->interleave_frames > 1)
            FREE(freedv->mod_out);
        FREE(freedv->codeword_symbols);
        FREE(freedv->codeword_amps);
        FREE(freedv->ldpc);
        ofdm_destroy(freedv->ofdm);
#ifdef __LPCNET__
        lpcnet_freedv_destroy(freedv->lpcnet);
#endif        
    }
    if (FDV_MODE_ACTIVE( FREEDV_MODE_2400A, freedv->mode) || FDV_MODE_ACTIVE( FREEDV_MODE_800XA, freedv->mode)){
        fsk_destroy(freedv->fsk);
        fvhff_destroy_deframer(freedv->deframer);
    }
    
    if (FDV_MODE_ACTIVE( FREEDV_MODE_2400B, freedv->mode)){
        fmfsk_destroy(freedv->fmfsk);
		fvhff_destroy_deframer(freedv->deframer);
    }
    
    codec2_destroy(freedv->codec2);
    if (freedv->ptFilter8000to7500) {
        quisk_filt_destroy(freedv->ptFilter8000to7500);
        FREE(freedv->ptFilter8000to7500);
        freedv->ptFilter8000to7500 = NULL;
    }
    if (freedv->ptFilter7500to8000) {
        quisk_filt_destroy(freedv->ptFilter7500to8000);
        FREE(freedv->ptFilter7500to8000);
        freedv->ptFilter7500to8000 = NULL;
    }
    FREE(freedv);
}

/*---------------------------------------------------------------------------*\

  FUNCTION....: freedv_tx
  AUTHOR......: David Rowe
  DATE CREATED: 3 August 2014

  Takes a frame of input speech samples, encodes and modulates them to
  produce a frame of modem samples that can be sent to the
  transmitter.  See freedv_tx.c for an example.

  speech_in[] is sampled at 8000 Hz, and the user must supply a block
  of exactly freedv_get_n_speech_samples(). The speech_in[] level
  should be such that the peak speech level is between +/- 16384 and
  +/- 32767.

  The FDM modem signal mod_out[] is sampled at 8000 Hz and is
  freedv_get_n_nom_modem_samples() long.  mod_out[] will be scaled
  such that the peak level is just less than +/-32767.

  The complex-valued output can directly drive an I/Q modulator to
  produce a single sideband signal.  To generate the other sideband,
  take the complex conjugate of mod_out[].

  The FreeDV 1600 modem has a high crest factor (around 12dB), however
  the energy and duration of the peaks is small.  FreeDV 1600 is
  usually operated at a "backoff" of 8dB.  Adjust the power amplifier
  drive so that the average power is 8dB less than the peak power of
  the PA.  For example, on a radio rated at 100W PEP for SSB, the
  average FreeDV power is typically 20W.

  The FreeDV 700 modem has a crest factor of about 8dB (with
  f->clip=1, the default), so if your PA can handle it, it can be
  driven harder than FreeDV 1600.  Caution - some PAs cannot handle a
  high continuous power.  A conservative level is 20W average for a
  100W PEP rated PA.

\*---------------------------------------------------------------------------*/

/* real-valued short sample output, useful for going straight to DAC */

/* TX routines for 2400 FSK modes, after codec2 encoding */
static void freedv_tx_fsk_voice(struct freedv *f, short mod_out[]) {
    int  i;
    float *tx_float; /* To hold on to modulated samps from fsk/fmfsk */
    uint8_t vc_bits[2]; /* Varicode bits for 2400 framing */
    uint8_t proto_bits[3]; /* Prococol bits for 2400 framing */

    /* Frame for 2400A/B */
    if(FDV_MODE_ACTIVE( FREEDV_MODE_2400A, f->mode) || FDV_MODE_ACTIVE( FREEDV_MODE_2400B, f->mode)){
        /* Get varicode bits for TX and possibly ask for a new char */
        /* 2 bits per 2400A/B frame, so this has to be done twice */
        for(i=0;i<2;i++){
            if (f->nvaricode_bits) {
                vc_bits[i] = f->tx_varicode_bits[f->varicode_bit_index++];
                f->nvaricode_bits--;
            }

            if (f->nvaricode_bits == 0) {
                /* get new char and encode */
                char s[2];
                if (f->freedv_get_next_tx_char != NULL) {
                    s[0] = (*f->freedv_get_next_tx_char)(f->callback_state);
                    f->nvaricode_bits = varicode_encode(f->tx_varicode_bits, s, VARICODE_MAX_BITS, 1, 1);
                    f->varicode_bit_index = 0;
                }
            }
        }

        /* If the API user hasn't set up message callbacks, don't bother with varicode bits */
        if(f->freedv_get_next_proto != NULL){
            (*f->freedv_get_next_proto)(f->proto_callback_state,(char*)proto_bits);
            fvhff_frame_bits(FREEDV_VHF_FRAME_A,(uint8_t*)(f->tx_bits),(uint8_t*)(f->packed_codec_bits),proto_bits,vc_bits);
        }else if(f->freedv_get_next_tx_char != NULL){
            fvhff_frame_bits(FREEDV_VHF_FRAME_A,(uint8_t*)(f->tx_bits),(uint8_t*)(f->packed_codec_bits),NULL,vc_bits);
        }else {
            fvhff_frame_bits(FREEDV_VHF_FRAME_A,(uint8_t*)(f->tx_bits),(uint8_t*)(f->packed_codec_bits),NULL,NULL);
        }
    /* Frame for 800XA */
    }else if(FDV_MODE_ACTIVE( FREEDV_MODE_800XA, f->mode)){
        fvhff_frame_bits(FREEDV_HF_FRAME_B,(uint8_t*)(f->tx_bits),(uint8_t*)(f->packed_codec_bits),NULL,NULL);
    }

    /* Allocate floating point buffer for FSK mod */
    tx_float = alloca(sizeof(float)*f->n_nom_modem_samples);

    /* do 4fsk mod */
    if(FDV_MODE_ACTIVE( FREEDV_MODE_2400A, f->mode) || FDV_MODE_ACTIVE( FREEDV_MODE_800XA, f->mode)){
        if (f->ext_vco) {
            fsk_mod_ext_vco(f->fsk,tx_float,(uint8_t*)(f->tx_bits));
            for(i=0; i<f->n_nom_modem_samples; i++){
                mod_out[i] = (short)tx_float[i];
            }
        }
        else {
            fsk_mod(f->fsk,tx_float,(uint8_t*)(f->tx_bits));
            /* Convert float samps to short */
            for(i=0; i<f->n_nom_modem_samples; i++){
                mod_out[i] = (short)(tx_float[i]*FSK_SCALE*NORM_PWR_FSK);
            }
        }
    /* do me-fsk mod */
    }else if(FDV_MODE_ACTIVE( FREEDV_MODE_2400B, f->mode)){
        fmfsk_mod(f->fmfsk,tx_float,(uint8_t*)(f->tx_bits));
        /* Convert float samps to short */
        for(i=0; i<f->n_nom_modem_samples; i++){
            mod_out[i] = (short)(tx_float[i]*FMFSK_SCALE);
        }
    }
}

/* TX routines for 2400 FSK modes, after codec2 encoding */
static void freedv_comptx_fsk_voice(struct freedv *f, COMP mod_out[]) {
    int  i;
    float *tx_float; /* To hold on to modulated samps from fsk/fmfsk */
    uint8_t vc_bits[2]; /* Varicode bits for 2400 framing */
    uint8_t proto_bits[3]; /* Prococol bits for 2400 framing */

    /* Frame for 2400A/B */
    if(FDV_MODE_ACTIVE( FREEDV_MODE_2400A, f->mode) || FDV_MODE_ACTIVE( FREEDV_MODE_2400B, f->mode)){
        /* Get varicode bits for TX and possibly ask for a new char */
        /* 2 bits per 2400A/B frame, so this has to be done twice */
        for(i=0;i<2;i++){
            if (f->nvaricode_bits) {
                vc_bits[i] = f->tx_varicode_bits[f->varicode_bit_index++];
                f->nvaricode_bits--;
            }

            if (f->nvaricode_bits == 0) {
                /* get new char and encode */
                char s[2];
                if (f->freedv_get_next_tx_char != NULL) {
                    s[0] = (*f->freedv_get_next_tx_char)(f->callback_state);
                    f->nvaricode_bits = varicode_encode(f->tx_varicode_bits, s, VARICODE_MAX_BITS, 1, 1);
                    f->varicode_bit_index = 0;
                }
            }
        }

        /* If the API user hasn't set up message callbacks, don't bother with varicode bits */
        if(f->freedv_get_next_proto != NULL){
            (*f->freedv_get_next_proto)(f->proto_callback_state,(char*)proto_bits);
            fvhff_frame_bits(FREEDV_VHF_FRAME_A,(uint8_t*)(f->tx_bits),(uint8_t*)(f->packed_codec_bits),proto_bits,vc_bits);
        }else if(f->freedv_get_next_tx_char != NULL){
            fvhff_frame_bits(FREEDV_VHF_FRAME_A,(uint8_t*)(f->tx_bits),(uint8_t*)(f->packed_codec_bits),NULL,vc_bits);
        }else {
            fvhff_frame_bits(FREEDV_VHF_FRAME_A,(uint8_t*)(f->tx_bits),(uint8_t*)(f->packed_codec_bits),NULL,NULL);
        }
    /* Frame for 800XA */
    }else if(FDV_MODE_ACTIVE( FREEDV_MODE_800XA, f->mode)){
        fvhff_frame_bits(FREEDV_HF_FRAME_B,(uint8_t*)(f->tx_bits),(uint8_t*)(f->packed_codec_bits),NULL,NULL);
    }

    /* Allocate floating point buffer for FSK mod */
    tx_float = alloca(sizeof(float)*f->n_nom_modem_samples);

    /* do 4fsk mod */
    if(FDV_MODE_ACTIVE( FREEDV_MODE_2400A, f->mode) || FDV_MODE_ACTIVE( FREEDV_MODE_800XA, f->mode)){
        fsk_mod_c(f->fsk,mod_out,(uint8_t*)(f->tx_bits));
        /* Convert float samps to short */
        for(i=0; i<f->n_nom_modem_samples; i++){
        	mod_out[i] = fcmult(NORM_PWR_FSK,mod_out[i]);
        }
    /* do me-fsk mod */
    }else if(FDV_MODE_ACTIVE( FREEDV_MODE_2400B, f->mode)){
        fmfsk_mod(f->fmfsk,tx_float,(uint8_t*)(f->tx_bits));
        /* Convert float samps to short */
        for(i=0; i<f->n_nom_modem_samples; i++){
            mod_out[i].real = (tx_float[i]);
        }
    }
}


/* TX routines for 2400 FSK modes, data channel */
static void freedv_tx_fsk_data(struct freedv *f, short mod_out[]) {
    int  i;
    float *tx_float; /* To hold on to modulated samps from fsk/fmfsk */
    
    if (FDV_MODE_ACTIVE( FREEDV_MODE_800XA, f->mode))
	fvhff_frame_data_bits(f->deframer, FREEDV_HF_FRAME_B,(uint8_t*)(f->tx_bits));
    else
    	fvhff_frame_data_bits(f->deframer, FREEDV_VHF_FRAME_A,(uint8_t*)(f->tx_bits));
        
    /* Allocate floating point buffer for FSK mod */
    tx_float = alloca(sizeof(float)*f->n_nom_modem_samples);
        
    /* do 4fsk mod */
    if(FDV_MODE_ACTIVE( FREEDV_MODE_2400A, f->mode) || FDV_MODE_ACTIVE( FREEDV_MODE_800XA, f->mode)){
        fsk_mod(f->fsk,tx_float,(uint8_t*)(f->tx_bits));
        /* Convert float samps to short */
        for(i=0; i<f->n_nom_modem_samples; i++){
            mod_out[i] = (short)(tx_float[i]*FSK_SCALE);
        }
    /* do me-fsk mod */
    }else if(FDV_MODE_ACTIVE( FREEDV_MODE_2400B, f->mode)){
        fmfsk_mod(f->fmfsk,tx_float,(uint8_t*)(f->tx_bits));
        /* Convert float samps to short */
        for(i=0; i<f->n_nom_modem_samples; i++){
            mod_out[i] = (short)(tx_float[i]*FMFSK_SCALE);
        }
    }
}

void freedv_tx(struct freedv *f, short mod_out[], short speech_in[]) {
    assert(f != NULL);
    COMP tx_fdm[f->n_nom_modem_samples];
    int  i;
    assert((FDV_MODE_ACTIVE( FREEDV_MODE_1600, f->mode))  || (FDV_MODE_ACTIVE( FREEDV_MODE_700, f->mode))   || 
           (FDV_MODE_ACTIVE( FREEDV_MODE_700B, f->mode))  || (FDV_MODE_ACTIVE( FREEDV_MODE_700C, f->mode))  ||
           (FDV_MODE_ACTIVE( FREEDV_MODE_700D, f->mode))  || 
           (FDV_MODE_ACTIVE( FREEDV_MODE_2400A, f->mode)) || (FDV_MODE_ACTIVE( FREEDV_MODE_2400B, f->mode)) || 
           (FDV_MODE_ACTIVE( FREEDV_MODE_800XA, f->mode)) || (FDV_MODE_ACTIVE( FREEDV_MODE_2020, f->mode)));
    
    /* FSK and MEFSK/FMFSK modems work only on real samples. It's simpler to just 
     * stick them in the real sample tx/rx functions than to add a comp->real converter
     * to comptx */
     
    if ((FDV_MODE_ACTIVE( FREEDV_MODE_2400A, f->mode)) || (FDV_MODE_ACTIVE( FREEDV_MODE_2400B, f->mode)) || (FDV_MODE_ACTIVE( FREEDV_MODE_800XA, f->mode))){
        /* 800XA has two codec frames per modem frame */
        if(FDV_MODE_ACTIVE( FREEDV_MODE_800XA, f->mode)){
            codec2_encode(f->codec2, &f->packed_codec_bits[0], &speech_in[  0]);
            codec2_encode(f->codec2, &f->packed_codec_bits[4], &speech_in[320]);
        }else{
            codec2_encode(f->codec2, f->packed_codec_bits, speech_in);
        }
        freedv_tx_fsk_voice(f, mod_out);
    } else{
        freedv_comptx(f, tx_fdm, speech_in);
        for(i=0; i<f->n_nom_modem_samples; i++)
            mod_out[i] = tx_fdm[i].real;
    }
}

/* complex valued output, useful for suitable for single sided freq shifting */

static void freedv_comptx_fdmdv_1600(struct freedv *f, COMP mod_out[]) {
    int    bit, byte, i, j;
    int    bits_per_codec_frame, bits_per_modem_frame;
    int    data, codeword1, data_flag_index;
    COMP   tx_fdm[f->n_nat_modem_samples];

    bits_per_codec_frame = codec2_bits_per_frame(f->codec2);
    bits_per_modem_frame = fdmdv_bits_per_frame(f->fdmdv);

    /* unpack bits, MSB first */

    bit = 7; byte = 0;
    for(i=0; i<bits_per_codec_frame; i++) {
        f->codec_bits[i] = (f->packed_codec_bits[byte] >> bit) & 0x1;
        bit--;
        if (bit < 0) {
            bit = 7;
            byte++;
        }
    }

    // spare bit in frame that codec defines.  Use this 1
    // bit/frame to send txt messages

    data_flag_index = codec2_get_spare_bit_index(f->codec2);

    if (f->nvaricode_bits) {
        f->codec_bits[data_flag_index] = f->tx_varicode_bits[f->varicode_bit_index++];
        f->nvaricode_bits--;
    }

    if (f->nvaricode_bits == 0) {
        /* get new char and encode */
        char s[2];
        if (f->freedv_get_next_tx_char != NULL) {
            s[0] = (*f->freedv_get_next_tx_char)(f->callback_state);
            f->nvaricode_bits = varicode_encode(f->tx_varicode_bits, s, VARICODE_MAX_BITS, 1, 1);
            f->varicode_bit_index = 0;
        }
    }

    /* Protect first 12 out of first 16 excitation bits with (23,12) Golay Code:

       0,1,2,3: v[0]..v[1]
       4,5,6,7: MSB of pitch
       11,12,13,14: MSB of energy

    */

    data = 0;
    for(i=0; i<8; i++) {
        data <<= 1;
        data |= f->codec_bits[i];
    }
    for(i=11; i<15; i++) {
        data <<= 1;
        data |= f->codec_bits[i];
    }
    codeword1 = golay23_encode(data);

    /* now pack output frame with parity bits at end to make them
       as far apart as possible from the data they protect.  Parity
       bits are LSB of the Golay codeword */

    for(i=0; i<bits_per_codec_frame; i++)
        f->tx_bits[i] = f->codec_bits[i];
    for(j=0; i<bits_per_codec_frame+11; i++,j++) {
        f->tx_bits[i] = (codeword1 >> (10-j)) & 0x1;
    }
    f->tx_bits[i] = 0; /* spare bit */

    /* optionally overwrite with test frames */

    if (f->test_frames) {
        fdmdv_get_test_bits(f->fdmdv, f->tx_bits);
        fdmdv_get_test_bits(f->fdmdv, &f->tx_bits[bits_per_modem_frame]);
        //fprintf(stderr, "test frames on tx\n");
    }

    /* modulate even and odd frames */

    fdmdv_mod(f->fdmdv, tx_fdm, f->tx_bits, &f->tx_sync_bit);
    assert(f->tx_sync_bit == 1);

    fdmdv_mod(f->fdmdv, &tx_fdm[FDMDV_NOM_SAMPLES_PER_FRAME], &f->tx_bits[bits_per_modem_frame], &f->tx_sync_bit);
    assert(f->tx_sync_bit == 0);

    assert(2*FDMDV_NOM_SAMPLES_PER_FRAME == f->n_nom_modem_samples);

    for(i=0; i<f->n_nom_modem_samples; i++)
        mod_out[i] = fcmult(FDMDV_SCALE, tx_fdm[i]);
}

static void freedv_comptx_700(struct freedv *f, COMP mod_out[]) {
    int    bit, byte, i, j, k;
    int    bits_per_codec_frame, bits_per_modem_frame;
    int    data_flag_index, nspare;
    COMP   tx_fdm[f->n_nat_modem_samples];

    bits_per_codec_frame = codec2_bits_per_frame(f->codec2);
    bits_per_modem_frame = COHPSK_BITS_PER_FRAME;

    byte = 0;
    for (j=0; j<bits_per_modem_frame; j+=bits_per_codec_frame) {

        /* unpack bits, MSB first */

        bit = 7;
        for(i=0; i<bits_per_codec_frame; i++) {
            f->codec_bits[j+i] = (f->packed_codec_bits[byte] >> bit) & 0x1;
            bit--;
            if (bit < 0) {
                bit = 7;
                byte++;
            }
        }
	if (bit != 7)
	    byte++;

        // spare bits in frame that codec defines.  Use these spare
        // bits/frame to send txt messages

        switch(f->mode) {
        case FREEDV_MODE_700:
            nspare = 2;
            break;
        case FREEDV_MODE_700B:
            nspare = 1; // Just one spare bit for FREEDV_MODE_700B
            break;
        case FREEDV_MODE_700C:
            nspare = 0; // and no spare bits for 700C atm
            break;
        default:
            assert(0);
        }

        data_flag_index = codec2_get_spare_bit_index(f->codec2);

        for(k=0; k<nspare; k++) {
            if (f->nvaricode_bits) {
                f->codec_bits[j+data_flag_index+k] = f->tx_varicode_bits[f->varicode_bit_index++];
                //fprintf(stderr, "%d %d\n", j+data_flag_index+k, f->codec_bits[j+data_flag_index+k]);
                f->nvaricode_bits--;
            }
            if (f->nvaricode_bits == 0) {
                /* get new char and encode */
                char s[2];
                if (f->freedv_get_next_tx_char != NULL) {
                    s[0] = (*f->freedv_get_next_tx_char)(f->callback_state);
                    f->nvaricode_bits = varicode_encode(f->tx_varicode_bits, s, VARICODE_MAX_BITS, 1, 1);
                    f->varicode_bit_index = 0;
                }
            }
        }
    }
    /* optionally ovwerwrite the codec bits with test frames */

    if (f->test_frames) {
        cohpsk_get_test_bits(f->cohpsk, f->codec_bits);
    }

    /* cohpsk modulator */

    cohpsk_mod(f->cohpsk, tx_fdm, f->codec_bits, COHPSK_BITS_PER_FRAME);
    if (f->clip) 
        cohpsk_clip(tx_fdm, COHPSK_CLIP, COHPSK_NOM_SAMPLES_PER_FRAME);
    for(i=0; i<f->n_nat_modem_samples; i++)
        mod_out[i] = fcmult(FDMDV_SCALE*NORM_PWR_COHPSK, tx_fdm[i]);
    i = quisk_cfInterpDecim((complex float *)mod_out, f->n_nat_modem_samples, f->ptFilter7500to8000, 16, 15);
    //assert(i == f->n_nom_modem_samples);
    // Caution: assert fails if f->n_nat_modem_samples * 16.0 / 15.0 is not an integer

}

/*
  Ok so when interleaved, we take the interleaver length of input samples,
  and output that many modem samples, e.g. for interleaver of length 4:

  record input speech 1234
  freedv tx              |
  play modem sig         1234
  record modem sig       1234
  freedv_rx                   |
  play output speech          1234        
  time axis --------->123456789012---->

  So a sample of input speech at time 1 is ouput at time 9.  We assume
  the freedv_tx and freedv_rx and propogation time over channel (from
  when a modem signal is played at the HF tx to when it is recorded at
  the HF rx) is zero.

  The freedv tx interface ouputs n_nom_modem_samples, which a single
  OFDM modem frame, 112 payload bits or 4 speech codec frames.  So
  this function must always have 1280 speech samples as input, and
  1280 modem samples as output, regradless of interleaver_frames.  For
  interleaver_frames > 1, we need to buffer samples.
*/

static void freedv_comptx_700d(struct freedv *f, COMP mod_out[]) {
    int    bit, byte, i, j, k;
    int    nspare;
 
    int data_bits_per_frame = f->ldpc->data_bits_per_frame;
    int bits_per_interleaved_frame = f->interleave_frames*data_bits_per_frame;
    uint8_t tx_bits[bits_per_interleaved_frame];
    int bits_per_codec_frame = codec2_bits_per_frame(f->codec2);

    byte = 0;
    for (j=0; j<bits_per_interleaved_frame; j+=bits_per_codec_frame) {

        /* unpack bits, MSB first */

        bit = 7;
        for(i=0; i<bits_per_codec_frame; i++) {
            tx_bits[j+i] = (f->packed_codec_bits_tx[byte] >> bit) & 0x1;
            bit--;
            if (bit < 0) {
                bit = 7;
                byte++;
            }
        }
	if (bit != 7)
	    byte++;
    }

    assert(byte <= f->nbyte_packed_codec_bits);
    
    // Generate Varicode txt bits. Txt bits in OFDM frame come just
    // after Unique Word (UW).  Txt bits aren't protected by FEC, and need to be
    // added to each frame after interleaver as done it's thing

    nspare = ofdm_ntxtbits*f->interleave_frames;
    uint8_t txt_bits[nspare];

    for(k=0; k<nspare; k++) {
        if (f->nvaricode_bits == 0) {
            /* get new char and encode */
            char s[2];
            if (f->freedv_get_next_tx_char != NULL) {
                s[0] = (*f->freedv_get_next_tx_char)(f->callback_state);
                f->nvaricode_bits = varicode_encode(f->tx_varicode_bits, s, VARICODE_MAX_BITS, 1, 1);
                f->varicode_bit_index = 0;
            }
        }
        if (f->nvaricode_bits) {
            txt_bits[k] = f->tx_varicode_bits[f->varicode_bit_index++];
            f->nvaricode_bits--;
        }
    }

    /* optionally replace codec payload bits with test frames known to rx */

    if (f->test_frames) {
        uint8_t payload_data_bits[data_bits_per_frame];
        ofdm_generate_payload_data_bits(payload_data_bits, data_bits_per_frame);

        for (j=0; j<f->interleave_frames; j++) {
            for(i=0; i<data_bits_per_frame; i++) {
                tx_bits[j*data_bits_per_frame + i] = payload_data_bits[i];
            }
        }
    }

    /* OK now ready to LDPC encode, interleave, and OFDM modulate */
    
    complex float tx_sams[f->interleave_frames*f->n_nat_modem_samples];
    COMP asam;
    
    ofdm_ldpc_interleave_tx(f->ofdm, f->ldpc, tx_sams, tx_bits, txt_bits, f->interleave_frames, ofdm_config);

    for(i=0; i<f->interleave_frames*f->n_nat_modem_samples; i++) {
        asam.real = crealf(tx_sams[i]);
        asam.imag = cimagf(tx_sams[i]);
        mod_out[i] = fcmult(OFDM_AMP_SCALE*NORM_PWR_OFDM, asam);
    }

    if (f->clip) {
        //fprintf(stderr, "clip ");
        cohpsk_clip(mod_out, OFDM_CLIP, f->interleave_frames*f->n_nat_modem_samples);
    }
}


#ifdef __LPCNET__
static void freedv_comptx_2020(struct freedv *f, COMP mod_out[]) {
    int    i, j, k;
    int    nspare;
 
    int data_bits_per_frame = f->ldpc->data_bits_per_frame;
    int bits_per_interleaved_frame = f->interleave_frames*data_bits_per_frame;
    uint8_t tx_bits[bits_per_interleaved_frame];

    memcpy(tx_bits, f->packed_codec_bits, bits_per_interleaved_frame);
    
    // Generate Varicode txt bits. Txt bits in OFDM frame come just
    // after Unique Word (UW).  Txt bits aren't protected by FEC, and need to be
    // added to each frame after interleaver as done it's thing

    nspare = ofdm_ntxtbits*f->interleave_frames;
    uint8_t txt_bits[nspare];

    for(k=0; k<nspare; k++) {
        if (f->nvaricode_bits == 0) {
            /* get new char and encode */
            char s[2];
            if (f->freedv_get_next_tx_char != NULL) {
                s[0] = (*f->freedv_get_next_tx_char)(f->callback_state);
                f->nvaricode_bits = varicode_encode(f->tx_varicode_bits, s, VARICODE_MAX_BITS, 1, 1);
                f->varicode_bit_index = 0;
            }
        }
        if (f->nvaricode_bits) {
            txt_bits[k] = f->tx_varicode_bits[f->varicode_bit_index++];
            f->nvaricode_bits--;
        }
    }

    /* optionally replace codec payload bits with test frames known to rx */

    if (f->test_frames) {
        uint8_t payload_data_bits[data_bits_per_frame];
        ofdm_generate_payload_data_bits(payload_data_bits, data_bits_per_frame);

        for (j=0; j<f->interleave_frames; j++) {
            for(i=0; i<data_bits_per_frame; i++) {
                tx_bits[j*data_bits_per_frame + i] = payload_data_bits[i];
            }
        }
    }

    /* OK now ready to LDPC encode, interleave, and OFDM modulate */
    
    complex float tx_sams[f->interleave_frames*f->n_nat_modem_samples];
    COMP asam;
    
    ofdm_ldpc_interleave_tx(f->ofdm, f->ldpc, tx_sams, tx_bits, txt_bits, f->interleave_frames, ofdm_config);

    for(i=0; i<f->interleave_frames*f->n_nat_modem_samples; i++) {
        asam.real = crealf(tx_sams[i]);
        asam.imag = cimagf(tx_sams[i]);
        mod_out[i] = fcmult(OFDM_AMP_SCALE*NORM_PWR_OFDM, asam);
    }

    if (f->clip) {
        cohpsk_clip(mod_out, OFDM_CLIP, f->interleave_frames*f->n_nat_modem_samples);
    }
}
#endif


void freedv_comptx(struct freedv *f, COMP mod_out[], short speech_in[]) {
    assert(f != NULL);

    assert((FDV_MODE_ACTIVE( FREEDV_MODE_1600, f->mode)) || (FDV_MODE_ACTIVE( FREEDV_MODE_700, f->mode)) || 
           (FDV_MODE_ACTIVE( FREEDV_MODE_700B, f->mode)) || (FDV_MODE_ACTIVE( FREEDV_MODE_700C, f->mode)) || 
           (FDV_MODE_ACTIVE( FREEDV_MODE_2400A, f->mode)) || (FDV_MODE_ACTIVE( FREEDV_MODE_2400B, f->mode)) ||
           (FDV_MODE_ACTIVE( FREEDV_MODE_700D, f->mode))  || (FDV_MODE_ACTIVE( FREEDV_MODE_2020, f->mode)));

    if (FDV_MODE_ACTIVE( FREEDV_MODE_1600, f->mode)) {
        codec2_encode(f->codec2, f->packed_codec_bits, speech_in);
        freedv_comptx_fdmdv_1600(f, mod_out);
    }


    int bits_per_codec_frame = codec2_bits_per_frame(f->codec2);
    int bytes_per_codec_frame = (bits_per_codec_frame + 7) / 8;
    int i,j;
    
    /* all these modes need to pack a bunch of codec frames into one modem frame */
    
    if ((FDV_MODE_ACTIVE( FREEDV_MODE_700, f->mode)) || (FDV_MODE_ACTIVE( FREEDV_MODE_700B, f->mode)) || (FDV_MODE_ACTIVE( FREEDV_MODE_700C, f->mode))) {
	int codec_frames = f->n_codec_bits / bits_per_codec_frame;

        for (j=0; j<codec_frames; j++) {
            codec2_encode(f->codec2, f->packed_codec_bits + j * bytes_per_codec_frame, speech_in);
            speech_in += codec2_samples_per_frame(f->codec2);
        }
        freedv_comptx_700(f, mod_out);
    }

    /* special treatment due to interleaver */
    
    if (FDV_MODE_ACTIVE( FREEDV_MODE_700D, f->mode)) {
        int data_bits_per_frame = f->ldpc->data_bits_per_frame;
	int codec_frames = data_bits_per_frame / bits_per_codec_frame;

        //fprintf(stderr, "modem_frame_count_tx: %d dec_frames: %d bytes offset: %d\n",
        //        f->modem_frame_count_tx, codec_frames, (f->modem_frame_count_tx*codec_frames)*bytes_per_codec_frame);
       
        /* buffer up bits until we get enough encoded bits for interleaver */
        
        for (j=0; j<codec_frames; j++) {
            codec2_encode(f->codec2, f->packed_codec_bits_tx + (f->modem_frame_count_tx*codec_frames+j)*bytes_per_codec_frame, speech_in);
            speech_in += codec2_samples_per_frame(f->codec2);
        }


	/* Only use extra local buffer if needed for interleave > 1 */
	if (f->interleave_frames == 1) {
            freedv_comptx_700d(f, mod_out);
	} else {
            /* call modulate function when we have enough frames to run interleaver */
            assert((f->modem_frame_count_tx >= 0) && 
	    		(f->modem_frame_count_tx < f->interleave_frames));
            f->modem_frame_count_tx++;
            if (f->modem_frame_count_tx == f->interleave_frames) {
                freedv_comptx_700d(f, f->mod_out);
                //fprintf(stderr, "  calling freedv_comptx_700d()\n");
                f->modem_frame_count_tx = 0;
            }
            /* output n_nom_modem_samples at a time from modulated buffer */
            for(i=0; i<f->n_nat_modem_samples; i++) {
                mod_out[i] = 
		    f->mod_out[f->modem_frame_count_tx * f->n_nat_modem_samples+i];
            }
	}
    }
    
#ifdef __LPCNET__
    /* special treatment due to interleaver */
    
    if (FDV_MODE_ACTIVE( FREEDV_MODE_2020, f->mode)) {
        int data_bits_per_frame = f->ldpc->data_bits_per_frame;
	int codec_frames = data_bits_per_frame / bits_per_codec_frame;
        int bits_per_codec_frame = lpcnet_bits_per_frame(f->lpcnet);
        
        //fprintf(stderr, "modem_frame_count_tx: %d dec_frames: %d bytes offset: %d\n",
        //        f->modem_frame_count_tx, codec_frames, (f->modem_frame_count_tx*codec_frames)*bytes_per_codec_frame);
       
        /* buffer up bits until we get enough encoded bits for interleaver */
        
        for (j=0; j<codec_frames; j++) {
            lpcnet_enc(f->lpcnet, speech_in, (char*)f->packed_codec_bits + (f->modem_frame_count_tx*codec_frames+j)*bits_per_codec_frame);
            speech_in += lpcnet_samples_per_frame(f->lpcnet);
        }

	/* Only use extra local buffer if needed for interleave > 1 */
	if (f->interleave_frames == 1) {
            freedv_comptx_2020(f, mod_out);
	} else {
            /* call modulate function when we have enough frames to run interleaver */
            assert((f->modem_frame_count_tx >= 0) && 
	    		(f->modem_frame_count_tx < f->interleave_frames));
            f->modem_frame_count_tx++;
            if (f->modem_frame_count_tx == f->interleave_frames) {
                freedv_comptx_2020(f, f->mod_out);
                //fprintf(stderr, "  calling freedv_comptx_700d()\n");
                f->modem_frame_count_tx = 0;
            }
            /* output n_nom_modem_samples at a time from modulated buffer */
            for(i=0; i<f->n_nat_modem_samples; i++) {
                mod_out[i] = 
		    f->mod_out[f->modem_frame_count_tx * f->n_nat_modem_samples+i];
            }
	}
    }
#endif
    
    /* 2400 A and B are handled by the real-mode TX */
    if(FDV_MODE_ACTIVE( FREEDV_MODE_2400A, f->mode) || FDV_MODE_ACTIVE( FREEDV_MODE_2400B, f->mode)){
    	codec2_encode(f->codec2, f->packed_codec_bits, speech_in);
        freedv_comptx_fsk_voice(f,mod_out);
    }
}

void freedv_codectx(struct freedv *f, short mod_out[], unsigned char *packed_codec_bits) {
    assert(f != NULL);
    COMP tx_fdm[f->n_nom_modem_samples];
    int bits_per_codec_frame;
    int bytes_per_codec_frame;
    int codec_frames;
    int  i;
    bits_per_codec_frame = codec2_bits_per_frame(f->codec2);
    bytes_per_codec_frame = (bits_per_codec_frame + 7) / 8;
    codec_frames = f->n_codec_bits / bits_per_codec_frame;

    memcpy(f->packed_codec_bits, packed_codec_bits, bytes_per_codec_frame * codec_frames);
    
    switch(f->mode) {
        case FREEDV_MODE_1600:
            freedv_comptx_fdmdv_1600(f, tx_fdm);
            break;
        case FREEDV_MODE_700:
        case FREEDV_MODE_700B:
        case FREEDV_MODE_700C:
            freedv_comptx_700(f, tx_fdm);
            break;
        case FREEDV_MODE_700D: {
            /* special treatment due to interleaver */
            int data_bits_per_frame = f->ldpc->data_bits_per_frame;
	    int codec_frames = data_bits_per_frame / bits_per_codec_frame;
	    int j;

            /* buffer up bits until we get enough encoded bits for interleaver */
        
            for (j=0; j<codec_frames; j++) {
                memcpy(f->packed_codec_bits_tx + (f->modem_frame_count_tx*codec_frames+j)*bytes_per_codec_frame, packed_codec_bits, bytes_per_codec_frame);
	        packed_codec_bits += bytes_per_codec_frame;
            }

            /* call modulate function when we have enough frames to run interleaver */

            assert((f->modem_frame_count_tx >= 0) && (f->modem_frame_count_tx < f->interleave_frames));
            f->modem_frame_count_tx++;
            if (f->modem_frame_count_tx == f->interleave_frames) {
                freedv_comptx_700d(f, f->mod_out);
                f->modem_frame_count_tx = 0;
            }

            /* output n_nom_modem_samples at a time from modulated buffer */
            for(i=0; i<f->n_nat_modem_samples; i++) {
                mod_out[i] = f->mod_out[f->modem_frame_count_tx*f->n_nat_modem_samples+i].real;
            }

	    return; /* output is already real */
	}
        case FREEDV_MODE_2400A:
        case FREEDV_MODE_2400B:
        case FREEDV_MODE_800XA:
            freedv_tx_fsk_voice(f, mod_out);
            return; /* output is already real */
    }
    /* convert complex to real */
    for(i=0; i<f->n_nom_modem_samples; i++)
        mod_out[i] = tx_fdm[i].real;
}

void freedv_datatx  (struct freedv *f, short mod_out[]){
    assert(f != NULL);
    if (FDV_MODE_ACTIVE( FREEDV_MODE_2400A, f->mode) || FDV_MODE_ACTIVE( FREEDV_MODE_2400B, f->mode) || FDV_MODE_ACTIVE( FREEDV_MODE_800XA, f->mode)) {
            freedv_tx_fsk_data(f, mod_out);
    }
}

int  freedv_data_ntxframes (struct freedv *f){
    assert(f != NULL);
    if (FDV_MODE_ACTIVE( FREEDV_MODE_2400A, f->mode) || FDV_MODE_ACTIVE( FREEDV_MODE_2400B, f->mode)) {
        if (f->deframer->fdc)
            return freedv_data_get_n_tx_frames(f->deframer->fdc, 8);
    } else if (FDV_MODE_ACTIVE( FREEDV_MODE_800XA, f->mode)) {
        if (f->deframer->fdc)
            return freedv_data_get_n_tx_frames(f->deframer->fdc, 6);
    }
    return 0;
}

int freedv_nin(struct freedv *f) {
    if ((FDV_MODE_ACTIVE( FREEDV_MODE_700, f->mode)) || (FDV_MODE_ACTIVE( FREEDV_MODE_700B, f->mode)) || (FDV_MODE_ACTIVE( FREEDV_MODE_700C, f->mode)))
        // For mode 700, the input rate is 8000 sps, but the modem rate is 7500 sps
        // For mode 700, we request a larger number of Rx samples that will be decimated to f->nin samples
        return (16 * f->nin + f->ptFilter8000to7500->decim_index) / 15;
    else
        return f->nin;
}

/*---------------------------------------------------------------------------*\

  FUNCTION....: freedv_rx
  AUTHOR......: David Rowe
  DATE CREATED: 3 August 2014

  Takes a frame of samples from the radio receiver, demodulates and
  decodes them, producing a frame of decoded speech samples.  See
  freedv_rx.c for an example.

  demod_in[] is a block of received samples sampled at 8000 Hz.
  To account for difference in the transmit and receive sample clock
  frequencies, the number of demod_in[] samples is time varying. You
  MUST call freedv_nin() BEFORE each call to freedv_rx() and pass
  exactly that many samples to this function.

  To help set your buffer sizes, The maximum value of freedv_nin() is
  freedv_get_n_max_modem_samples().

  freedv_rx() returns the number of output speech samples available in
  speech_out[], which is sampled at 8000 Hz.  You should ALWAYS check
  the return value of freedv_rx(), and read EXACTLY that number of
  speech samples from speech_out[].

  1600 and 700D mode: When out of sync, the number of output speech
  samples returned will be freedv_nin(). When in sync to a valid
  FreeDV 1600 signal, the number of output speech samples will
  alternate between freedv_get_n_speech_samples() and 0.

  700 .. 700C modes: The number of output speech samples returned will
  always be freedv_get_n_speech_samples(), regardless of sync.

  The peak level of demod_in[] is not critical, as the demod works
  well over a wide range of amplitude scaling.  However avoid clipping
  (overload, or samples pinned to +/- 32767).  speech_out[] will peak
  at just less than +/-32767.

  When out of sync, this function echoes the demod_in[] samples to
  speech_out[].  This allows the user to listen to the channel, which
  is useful for tuning FreeDV signals or reception of non-FreeDV
  signals.  Setting the squelch with freedv_set_squelch_en(1) will
  return zero-valued samples instead.

\*---------------------------------------------------------------------------*/


// short version

int freedv_rx(struct freedv *f, short speech_out[], short demod_in[]) {
    assert(f != NULL);
    int i;
    int nin = freedv_nin(f);

    assert(nin <= f->n_max_modem_samples);
       
    /* FSK RX happens in real floats, so convert to those and call their demod here */
    if( (FDV_MODE_ACTIVE( FREEDV_MODE_2400A, f->mode)) || (FDV_MODE_ACTIVE( FREEDV_MODE_2400B, f->mode)) || (FDV_MODE_ACTIVE( FREEDV_MODE_800XA, f->mode)) ){
        float rx_float[f->n_max_modem_samples];
        for(i=0; i<nin; i++) {
            rx_float[i] = ((float)demod_in[i]);
        }
        return freedv_floatrx(f,speech_out,rx_float);
    }
    
    if ( (FDV_MODE_ACTIVE( FREEDV_MODE_1600, f->mode)) || (FDV_MODE_ACTIVE( FREEDV_MODE_700, f->mode)) || 
         (FDV_MODE_ACTIVE( FREEDV_MODE_700B, f->mode)) || (FDV_MODE_ACTIVE( FREEDV_MODE_700C, f->mode))) {

        float gain = 1.0;
        
        /* FDM RX happens with complex samps, so do that */
        COMP rx_fdm[f->n_max_modem_samples];
        for(i=0; i<nin; i++) {
            rx_fdm[i].real = gain*(float)demod_in[i];
            rx_fdm[i].imag = 0.0;
        }
        return freedv_comprx(f, speech_out, rx_fdm);
    }

    /* special low memory version for 700D, to help with stm32 port */
    if (FDV_MODE_ACTIVE( FREEDV_MODE_700D, f->mode)) {
        float gain = 2.0; /* keep levels the same as Octave simulations and C unit tests for real signals */
        return freedv_shortrx(f, speech_out, demod_in, gain);
    }
    
    return 0; /* should never get here */
}


// float input samples version
int freedv_comprx_fsk(struct freedv *f, COMP demod_in[], int *valid) {
    /* Varicode and protocol bits */
    uint8_t vc_bits[2];
    uint8_t proto_bits[3];
    short vc_bit;
    int i;
    int n_ascii;
    char ascii_out;

    if(FDV_MODE_ACTIVE( FREEDV_MODE_2400A, f->mode) || FDV_MODE_ACTIVE( FREEDV_MODE_800XA, f->mode)){        
	fsk_demod(f->fsk,(uint8_t*)f->tx_bits,demod_in);
        f->nin = fsk_nin(f->fsk);
        float EbNodB = f->fsk->stats->snr_est;           /* fsk demod actually estimates Eb/No     */
        f->snr_est = EbNodB + 10.0*log10f(800.0/3000.0); /* so convert to SNR Rb=800, noise B=3000 */
        //fprintf(stderr," %f %f\n", EbNodB, f->snr_est);
    } else{      
        /* 2400B needs real input samples */
        int n = fmfsk_nin(f->fmfsk);
        float demod_in_float[n];
        for(i=0; i<n; i++) {
            demod_in_float[i] = demod_in[i].real;
        }
        fmfsk_demod(f->fmfsk,(uint8_t*)f->tx_bits,demod_in_float);
        f->nin = fmfsk_nin(f->fmfsk);
    }
    
    if(fvhff_deframe_bits(f->deframer,f->packed_codec_bits,proto_bits,vc_bits,(uint8_t*)f->tx_bits)){
        /* Decode varicode text */
        for(i=0; i<2; i++){
            /* Note: deframe_bits spits out bits in uint8_ts while varicode_decode expects shorts */
            vc_bit = vc_bits[i];
            n_ascii = varicode_decode(&f->varicode_dec_states, &ascii_out, &vc_bit, 1, 1);
            if (n_ascii && (f->freedv_put_next_rx_char != NULL)) {
                (*f->freedv_put_next_rx_char)(f->callback_state, ascii_out);
            }
        }
        /* Pass proto bits on down if callback is present */
        if( f->freedv_put_next_proto != NULL){
            (*f->freedv_put_next_proto)(f->proto_callback_state,(char*)proto_bits);
        }
        *valid = 1;

        /* squelch if if sync but SNR too low */
        if (f->squelch_en && (f->snr_est < f->snr_squelch_thresh)) {
            *valid = 0;
        }
    } else {
        /* squelch if out of sync, or echo input of squelch off */
        if (f->squelch_en) 
            *valid = 0;
        else
            *valid = -1;
    }
    f->sync = f->deframer->state;
    f->stats.sync = f->deframer->state;

    return f->n_speech_samples;
}

int freedv_floatrx(struct freedv *f, short speech_out[], float demod_in[]) {
    assert(f != NULL);
    int  i;
    int nin = freedv_nin(f);    
    
    assert(nin <= f->n_max_modem_samples);
    
    COMP rx_fdm[f->n_max_modem_samples];
    for(i=0; i<nin; i++) {
        rx_fdm[i].real = demod_in[i];
        rx_fdm[i].imag = 0;
    }

    return freedv_comprx(f, speech_out, rx_fdm);
}

// complex input samples version

static int freedv_comprx_fdmdv_1600(struct freedv *f, COMP demod_in[], int *valid) {
    int                 bits_per_codec_frame, bytes_per_codec_frame, bits_per_fdmdv_frame;
    int                 i, j, bit, byte, nin_prev, nout;
    int                 recd_codeword, codeword1, data_flag_index, n_ascii;
    short               abit[1];
    char                ascii_out;
    int                 reliable_sync_bit;

    bits_per_codec_frame  = codec2_bits_per_frame(f->codec2);
    bytes_per_codec_frame = (bits_per_codec_frame + 7) / 8;
    nout = f->n_speech_samples;

    COMP ademod_in[f->nin];
    for(i=0; i<f->nin; i++)
        ademod_in[i] = fcmult(1.0/FDMDV_SCALE, demod_in[i]);

    bits_per_fdmdv_frame  = fdmdv_bits_per_frame(f->fdmdv);

    nin_prev = f->nin;
    fdmdv_demod(f->fdmdv, f->fdmdv_bits, &reliable_sync_bit, ademod_in, &f->nin);
    fdmdv_get_demod_stats(f->fdmdv, &f->stats);
    f->sync = f->fdmdv->sync;
    f->snr_est = f->stats.snr_est;

    if (reliable_sync_bit == 1) {
        f->evenframe = 1;
    }

    if (f->stats.sync) {
        if (f->evenframe == 0) {
            memcpy(f->rx_bits, f->fdmdv_bits, bits_per_fdmdv_frame*sizeof(int));
            nout = 0;
	    *valid = 0;
        }
        else {
            memcpy(&f->rx_bits[bits_per_fdmdv_frame], f->fdmdv_bits, bits_per_fdmdv_frame*sizeof(int));

            if (f->test_frames == 0) {
                recd_codeword = 0;
                for(i=0; i<8; i++) {
                    recd_codeword <<= 1;
                    recd_codeword |= (f->rx_bits[i] & 0x1);
                }
                for(i=11; i<15; i++) {
                    recd_codeword <<= 1;
                    recd_codeword |= (f->rx_bits[i] & 0x1);
                }
                for(i=bits_per_codec_frame; i<bits_per_codec_frame+11; i++) {
                    recd_codeword <<= 1;
                    recd_codeword |= (f->rx_bits[i] & 0x1);
                }
                codeword1 = golay23_decode(recd_codeword);
                f->total_bit_errors += golay23_count_errors(recd_codeword, codeword1);
                f->total_bits       += 23;

                //codeword1 = recd_codeword;
                //fprintf(stderr, "received codeword1: 0x%x  decoded codeword1: 0x%x\n", recd_codeword, codeword1);

                for(i=0; i<bits_per_codec_frame; i++)
                    f->codec_bits[i] = f->rx_bits[i];

                for(i=0; i<8; i++) {
                    f->codec_bits[i] = (codeword1 >> (22-i)) & 0x1;
                }
                for(i=8,j=11; i<12; i++,j++) {
                    f->codec_bits[j] = (codeword1 >> (22-i)) & 0x1;
                }

                // extract txt msg data bit ------------------------------------------------------------

                data_flag_index = codec2_get_spare_bit_index(f->codec2);
                abit[0] = f->codec_bits[data_flag_index];

                n_ascii = varicode_decode(&f->varicode_dec_states, &ascii_out, abit, 1, 1);
                if (n_ascii && (f->freedv_put_next_rx_char != NULL)) {
                    (*f->freedv_put_next_rx_char)(f->callback_state, ascii_out);
                }

                // reconstruct missing bit we steal for data bit and decode speech

                codec2_rebuild_spare_bit(f->codec2, f->codec_bits);

                // pack bits, MSB received first

                bit  = 7;
                byte = 0;
                memset(f->packed_codec_bits, 0,  bytes_per_codec_frame);
                for(i=0; i<bits_per_codec_frame; i++) {
                    f->packed_codec_bits[byte] |= (f->codec_bits[i] << bit);
                    bit--;
                    if(bit < 0) {
                        bit = 7;
                        byte++;
                    }
                }
                *valid = 1;
            }
            else {
                int   test_frame_sync, bit_errors, ntest_bits, k;
                short error_pattern[fdmdv_error_pattern_size(f->fdmdv)];

                for(k=0; k<2; k++) {
                    /* test frames, so lets sync up to the test frames and count any errors */

                    fdmdv_put_test_bits(f->fdmdv, &test_frame_sync, error_pattern, &bit_errors, &ntest_bits, &f->rx_bits[k*bits_per_fdmdv_frame]);

                    if (test_frame_sync == 1) {
                        f->test_frame_sync_state = 1;
                        f->test_frame_count = 0;
                    }

                    if (f->test_frame_sync_state) {
                        if (f->test_frame_count == 0) {
                            f->total_bit_errors += bit_errors;
                            f->total_bits += ntest_bits;
                            if (f->freedv_put_error_pattern != NULL) {
                                (*f->freedv_put_error_pattern)(f->error_pattern_callback_state, error_pattern, fdmdv_error_pattern_size(f->fdmdv));
                            }
                        }
                        f->test_frame_count++;
                        if (f->test_frame_count == 4)
                            f->test_frame_count = 0;
                    }

                    //fprintf(stderr, "test_frame_sync: %d test_frame_sync_state: %d bit_errors: %d ntest_bits: %d\n",
                    //        test_frame_sync, f->test_frame_sync_state, bit_errors, ntest_bits);
                }
            }


            /* squelch if beneath SNR threshold or test frames enabled */

            if ((f->squelch_en && (f->stats.snr_est < f->snr_squelch_thresh)) || f->test_frames) {
                //fprintf(stderr,"squelch %f %f !\n", f->stats.snr_est, f->snr_squelch_thresh);
                *valid = 0;
            }

            nout = f->n_speech_samples;

        }

        /* note this freewheels if reliable sync dissapears on bad channels */

        if (f->evenframe)
            f->evenframe = 0;
        else
            f->evenframe = 1;
        //fprintf(stderr,"%d\n",  f->evenframe);

    } /* if (sync) .... */
    else {
        /* if not in sync pass through analog samples */
        /* this lets us "hear" whats going on, e.g. during tuning */

        //fprintf(stderr, "out of sync\n");

        if (f->squelch_en == 0) {
	    *valid = -1;
        }
        else {
	    *valid = 0;
        }
        //fprintf(stderr, "%d %d %d\n", nin_prev, speech_out[0], speech_out[nin_prev-1]);
        nout = nin_prev;
    }
    return nout;
}

static int freedv_comprx_700(struct freedv *f, COMP demod_in_8kHz[], int *valid) {
    int                 bits_per_codec_frame, bytes_per_codec_frame;
    int                 i, j, bit, byte, nout, k;
    int                 data_flag_index, n_ascii, nspare;
    short               abit[1];
    char                ascii_out;
    float rx_bits[COHPSK_BITS_PER_FRAME]; /* soft decn rx bits */
    int   sync;
    int   frames;

    bits_per_codec_frame  = codec2_bits_per_frame(f->codec2);
    bytes_per_codec_frame = (bits_per_codec_frame + 7) / 8;
    frames = f->n_codec_bits / bits_per_codec_frame;
    nout = f->n_speech_samples;

    // echo samples back out as default (say if sync not found)
    *valid = -1;

    // quisk_cfInterpDecim() modifies input data so lets make a copy just in case there
    // is no sync and we need to echo inout to output

    COMP demod_in[freedv_nin(f)];
    for(i=0; i<freedv_nin(f); i++)
        demod_in[i] = demod_in_8kHz[i];

    i = quisk_cfInterpDecim((complex float *)demod_in, freedv_nin(f), f->ptFilter8000to7500, 15, 16);
    //if (i != f->nin)
    //    printf("freedv_comprx decimation: input %d output %d\n", freedv_nin(f), i);

    for(i=0; i<f->nin; i++)
        demod_in[i] = fcmult(1.0/FDMDV_SCALE, demod_in[i]);
    
    cohpsk_demod(f->cohpsk, rx_bits, &sync, demod_in, &f->nin);

    f->sync = sync;
    cohpsk_get_demod_stats(f->cohpsk, &f->stats);
    f->snr_est = f->stats.snr_est;

    memset(f->packed_codec_bits, 0, bytes_per_codec_frame * frames);

    if (sync) {

        if (f->test_frames == 0) {
            data_flag_index = codec2_get_spare_bit_index(f->codec2);

            /* optional smoothing of codec symbols */

            if (f->smooth_symbols) {

                for(i=0; i<bits_per_codec_frame; i++) {
                    rx_bits[i] += rx_bits[i+bits_per_codec_frame];
                    rx_bits[i+bits_per_codec_frame] = rx_bits[i];
                }
            }

            byte = 0;
            for (j=0; j<COHPSK_BITS_PER_FRAME; j+=bits_per_codec_frame) {

                /* extract txt msg data bit(s) */

                switch(f->mode) {
                case FREEDV_MODE_700:
                    nspare = 2;
                    break;
                case FREEDV_MODE_700B:
                    nspare = 1; // Just one spare bit for FREEDV_MODE_700B
                    break;
                case FREEDV_MODE_700C:
                    nspare = 0; // and no spare bits for 700C atm
                    break;
                default:
                    assert(0);
                }

                for(k=0; k<nspare; k++)  {
                    abit[0] = rx_bits[data_flag_index+j+k] < 0.0;

                    n_ascii = varicode_decode(&f->varicode_dec_states, &ascii_out, abit, 1, 1);
                    if (n_ascii && (f->freedv_put_next_rx_char != NULL)) {
                        (*f->freedv_put_next_rx_char)(f->callback_state, ascii_out);
                    }
                }

                /* pack bits, MSB received first */

                bit = 7;
                for(i=0; i<bits_per_codec_frame; i++) {
                    f->packed_codec_bits[byte] |= ((rx_bits[j+i] < 0.0) << bit);
                    bit--;
                    if (bit < 0) {
                        bit = 7;
                        byte++;
                    }
                }
		if (bit != 7)
		    byte++;

                if (f->squelch_en && (f->stats.snr_est < f->snr_squelch_thresh)) {
		   *valid = 0;
                }
		*valid = 1;
            }
            nout = f->n_speech_samples;
        }
        else {
            //fprintf(stderr, " freedv_api:  f->test_frames_diversity: %d\n", f->test_frames_diversity);

            if (f->test_frames_diversity) {
                /* normal operation - error pattern on frame after diveristy combination */
                short error_pattern[COHPSK_BITS_PER_FRAME];
                int   bit_errors;

                /* test data, lets see if we can sync to the test data sequence */

                char rx_bits_char[COHPSK_BITS_PER_FRAME];
                for(i=0; i<COHPSK_BITS_PER_FRAME; i++)
                    rx_bits_char[i] = rx_bits[i] < 0.0;
                cohpsk_put_test_bits(f->cohpsk, &f->test_frame_sync_state, error_pattern, &bit_errors, rx_bits_char, 0);
                if (f->test_frame_sync_state) {
                    f->total_bit_errors += bit_errors;
                    f->total_bits       += COHPSK_BITS_PER_FRAME;
                    if (f->freedv_put_error_pattern != NULL) {
                        (*f->freedv_put_error_pattern)(f->error_pattern_callback_state, error_pattern, COHPSK_BITS_PER_FRAME);
                    }
                }
            } 
            else {
                /* calculate error pattern on uncombined carriers - test mode to spot any carrier specific issues like
                   tx passband filtering */

                short error_pattern[2*COHPSK_BITS_PER_FRAME];
                char  rx_bits_char[COHPSK_BITS_PER_FRAME];
                int   bit_errors_lower, bit_errors_upper;

                /* lower group of carriers */

                float *rx_bits_lower = cohpsk_get_rx_bits_lower(f->cohpsk);
                for(i=0; i<COHPSK_BITS_PER_FRAME; i++) {
                    rx_bits_char[i] = rx_bits_lower[i] < 0.0;
                }
                cohpsk_put_test_bits(f->cohpsk, &f->test_frame_sync_state, error_pattern, &bit_errors_lower, rx_bits_char, 0);

                /* upper group of carriers */

                float *rx_bits_upper = cohpsk_get_rx_bits_upper(f->cohpsk);
                for(i=0; i<COHPSK_BITS_PER_FRAME; i++) {
                    rx_bits_char[i] = rx_bits_upper[i] < 0.0;
                }
                cohpsk_put_test_bits(f->cohpsk, &f->test_frame_sync_state_upper, &error_pattern[COHPSK_BITS_PER_FRAME], &bit_errors_upper, rx_bits_char, 1);
                //                fprintf(stderr, " freedv_api:  f->test_frame_sync_state: %d f->test_frame_sync_state_upper: %d\n", 
                //        f->test_frame_sync_state, f->test_frame_sync_state_upper);

                /* combine total errors and call callback */

                if (f->test_frame_sync_state && f->test_frame_sync_state_upper) {
                    f->total_bit_errors += bit_errors_lower + bit_errors_upper;
                    f->total_bits       += 2*COHPSK_BITS_PER_FRAME;
                    if (f->freedv_put_error_pattern != NULL) {
                        (*f->freedv_put_error_pattern)(f->error_pattern_callback_state, error_pattern, 2*COHPSK_BITS_PER_FRAME);
                    }
                }

            }
            
	    *valid = 0;
            nout = f->n_speech_samples;
        }

    }

    /* no valid FreeDV signal - squelch output */

    if (sync == 0) {
        nout = freedv_nin(f);
        if (f->squelch_en) {
	    *valid = 0;
        }
    }
    return nout;
}

/*
  700D demod function that can support complex (float) or real (short)
  samples.  The real short samples are useful for low memory overhead,
  such at the SM1000.
*/

static int freedv_comp_short_rx_700d(struct freedv *f, void *demod_in_8kHz, int demod_in_is_short, float gain, int *valid) {
    int   bits_per_codec_frame, bytes_per_codec_frame;
    int   i, j, bit, byte, nout, k;
    int   n_ascii;
    char  ascii_out;
    int   frames;
    struct OFDM *ofdm = f->ofdm;
    struct LDPC *ldpc = f->ldpc;
    
    int    data_bits_per_frame = ldpc->data_bits_per_frame;
    int    coded_bits_per_frame = ldpc->coded_bits_per_frame;
    int    coded_syms_per_frame = ldpc->coded_syms_per_frame;
    int    interleave_frames = f->interleave_frames;
    COMP  *codeword_symbols = f->codeword_symbols;
    float *codeword_amps = f->codeword_amps;
    int    rx_bits[ofdm_bitsperframe];
    short txt_bits[ofdm_ntxtbits];
    COMP  payload_syms[coded_syms_per_frame];
    float payload_amps[coded_syms_per_frame];
   
    bits_per_codec_frame  = codec2_bits_per_frame(f->codec2);
    bytes_per_codec_frame = (bits_per_codec_frame + 7) / 8;
    frames = f->n_codec_bits / bits_per_codec_frame;

    // pass through is too noisey ....
    //nout = f->n_speech_samples;
    nout = 0;
    
    int Nerrs_raw = 0;
    int Nerrs_coded = 0;
    int iter = 0;
    int parityCheckCount = 0;
    uint8_t rx_uw[ofdm_nuwbits];

    float new_gain = gain / OFDM_AMP_SCALE;
    
    assert((demod_in_is_short == 0) || (demod_in_is_short == 1));

    /* echo samples back out as default (say if sync not found) */
    
    *valid = 1;
    f->sync = f->stats.sync = 0;
    
    /* TODO estimate this properly from signal */
    
    float EsNo = 3.0;
    
    /* looking for modem sync */
    
    if (ofdm->sync_state == search) {
        if (demod_in_is_short)
            ofdm_sync_search_shorts(f->ofdm, (short*)demod_in_8kHz, new_gain);
        else
            ofdm_sync_search(f->ofdm, (COMP*)demod_in_8kHz);
    }

     /* OK modem is in sync */
    
    if ((ofdm->sync_state == synced) || (ofdm->sync_state == trial)) {
        if (demod_in_is_short)
            ofdm_demod_shorts(ofdm, rx_bits, (short*)demod_in_8kHz, new_gain);
        else
            ofdm_demod(ofdm, rx_bits, (COMP*)demod_in_8kHz);
            
        ofdm_disassemble_modem_frame(ofdm, rx_uw, payload_syms, payload_amps, txt_bits);

        f->sync = 1;
        ofdm_get_demod_stats(f->ofdm, &f->stats);
        f->snr_est = f->stats.snr_est;

        assert((ofdm_nuwbits+ofdm_ntxtbits+coded_bits_per_frame) == ofdm_bitsperframe);

        /* now we need to buffer for de-interleaving -------------------------------------*/
                
        /* shift interleaved symbol buffers to make room for new symbols */
                
        for(i=0, j=coded_syms_per_frame; j<interleave_frames*coded_syms_per_frame; i++,j++) {
            codeword_symbols[i] = codeword_symbols[j];
            codeword_amps[i] = codeword_amps[j];
        }

        /* newest symbols at end of buffer (uses final i from last loop), note we 
           change COMP formats from what modem uses internally */
                
        for(i=(interleave_frames-1)*coded_syms_per_frame,j=0; i<interleave_frames*coded_syms_per_frame; i++,j++) {
            codeword_symbols[i] = payload_syms[j];
            codeword_amps[i]    = payload_amps[j];
         }
               
        /* run de-interleaver */
                
        COMP  codeword_symbols_de[interleave_frames*coded_syms_per_frame];
        float codeword_amps_de[interleave_frames*coded_syms_per_frame];
        gp_deinterleave_comp (codeword_symbols_de, codeword_symbols, interleave_frames*coded_syms_per_frame);
        gp_deinterleave_float(codeword_amps_de   , codeword_amps   , interleave_frames*coded_syms_per_frame);

        float llr[coded_bits_per_frame];
        uint8_t out_char[coded_bits_per_frame];

        interleaver_sync_state_machine(ofdm, ldpc, ofdm_config, codeword_symbols_de, codeword_amps_de, EsNo,
                                       interleave_frames, &iter, &parityCheckCount, &Nerrs_coded);
                                         
        if ((ofdm->sync_state_interleaver == synced) && (ofdm->frame_count_interleaver == interleave_frames)) {
            ofdm->frame_count_interleaver = 0;

            if (f->test_frames) {
                int tmp[interleave_frames];
                Nerrs_raw = count_uncoded_errors(ldpc, ofdm_config, tmp, interleave_frames, codeword_symbols_de);
                f->total_bit_errors += Nerrs_raw;
                f->total_bits       += ofdm_bitsperframe*interleave_frames;
            }

            memset(f->packed_codec_bits, 0, bytes_per_codec_frame * frames);
            byte = 0; f->modem_frame_count_rx = 0;
            
            for (j=0; j<interleave_frames; j++) {
                symbols_to_llrs(llr, &codeword_symbols_de[j*coded_syms_per_frame],
                                &codeword_amps_de[j*coded_syms_per_frame],
                                EsNo, ofdm->mean_amp, coded_syms_per_frame);               
                iter = run_ldpc_decoder(ldpc, out_char, llr, &parityCheckCount);

                if (f->test_frames) {
                    uint8_t payload_data_bits[data_bits_per_frame];
                    ofdm_generate_payload_data_bits(payload_data_bits, data_bits_per_frame);
                    Nerrs_coded = count_errors(payload_data_bits, out_char, data_bits_per_frame);
                    f->total_bit_errors_coded += Nerrs_coded;
                    f->total_bits_coded       += data_bits_per_frame;
                } else {

                    /* a frame of valid Codec 2 bits, pack into Codec 2 frame  */

                    for (i=0; i<data_bits_per_frame; i+=bits_per_codec_frame) {

                        /* pack bits, MSB received first */

                        bit = 7;
                        for(k=0; k<bits_per_codec_frame; k++) {
                            f->packed_codec_bits[byte] |= (out_char[i+k] << bit);
                            bit--;
                            if (bit < 0) {
                                bit = 7;
                                byte++;
                            }
                        }
                        if (bit != 7)
                            byte++;
                    }
                    
                }
            } /* for interleave frames ... */

            /* make sure we don't overrun packed byte array */

            assert(byte <= f->nbyte_packed_codec_bits);
                   
            nout = f->n_speech_samples;                  

            if (f->squelch_en && (f->stats.snr_est < f->snr_squelch_thresh)) {
                *valid = 0;
            }
            
        } /* if interleaver synced ..... */

        /* If modem is synced we can decode txt bits */
        
        for(k=0; k<ofdm_ntxtbits; k++)  { 
            //fprintf(stderr, "txt_bits[%d] = %d\n", k, rx_bits[i]);
            n_ascii = varicode_decode(&f->varicode_dec_states, &ascii_out, &txt_bits[k], 1, 1);
            if (n_ascii && (f->freedv_put_next_rx_char != NULL)) {
                (*f->freedv_put_next_rx_char)(f->callback_state, ascii_out);
            }
        }

        /* estimate uncoded BER from UW.  Coded bit errors could
           probably be estimated as half of all failed LDPC parity
           checks */

        for(i=0; i<ofdm_nuwbits; i++) {         
            if (rx_uw[i] != ofdm->tx_uw[i]) {
                f->total_bit_errors++;
            }
        }
        f->total_bits += ofdm_nuwbits;          

    } /* if modem synced .... */ else {
        *valid = -1;
    }

    /* iterate state machine and update nin for next call */
    
    f->nin = ofdm_get_nin(ofdm);
    //fprintf(stderr, "nin: %d\n", ofdm_get_nin(ofdm));
    ofdm_sync_state_machine(ofdm, rx_uw);

    if (f->verbose && (ofdm->last_sync_state == search)) {
        fprintf(stderr, "%3d st: %-6s euw: %2d %1d f: %5.1f ist: %-6s %2d eraw: %3d ecdd: %3d iter: %3d pcc: %3d vld: %d, nout: %4d\n",
                f->frames++, statemode[ofdm->last_sync_state], ofdm->uw_errors, ofdm->sync_counter, 
		(double)ofdm->foff_est_hz,
                statemode[ofdm->last_sync_state_interleaver], ofdm->frame_count_interleaver,
                Nerrs_raw, Nerrs_coded, iter, parityCheckCount, *valid, nout);
    }
    
    /* no valid FreeDV signal - squelch output */
    
    bool sync = ((ofdm->sync_state == synced) || (ofdm->sync_state == trial));
    if (sync == false) {
         if (f->squelch_en == true) {
 	    *valid = 0;
         }
         //f->snr_est = 0.0;
    }
    
    //fprintf(stderr, "sync: %d valid: %d snr: %3.2f\n", f->sync, *valid, f->snr_est);
    
    return nout;
}

<<<<<<< HEAD
#ifdef __LPCNET__
static int freedv_comprx_2020(struct freedv *f, short demod_in_8kHz[], float gain, int *valid) {
    int   i, j, nout, k;
    int   n_ascii;
    char  ascii_out;
    struct OFDM *ofdm = f->ofdm;
    struct LDPC *ldpc = f->ldpc;
    
    int    data_bits_per_frame = ldpc->data_bits_per_frame;
    int    coded_bits_per_frame = ldpc->coded_bits_per_frame;
    int    coded_syms_per_frame = ldpc->coded_syms_per_frame;
    int    interleave_frames = f->interleave_frames;
    COMP  *codeword_symbols = f->codeword_symbols;
    float *codeword_amps = f->codeword_amps;
    int    rx_bits[ofdm_bitsperframe];
    short txt_bits[ofdm_ntxtbits];
    COMP  payload_syms[coded_syms_per_frame];
    float payload_amps[coded_syms_per_frame];
   
    // pass through is too noisey ....
    //nout = f->n_speech_samples;
    nout = 0;
    
    int Nerrs_raw = 0;
    int Nerrs_coded = 0;
    int iter = 0;
    int parityCheckCount = 0;
    uint8_t rx_uw[ofdm_nuwbits];

    // TODO: might need different scaling for 2020
    float new_gain = gain / OFDM_AMP_SCALE;
    
    /* echo samples back out as default (say if sync not found) */
    
    *valid = 1;
    f->sync = f->stats.sync = 0;
    
    /* TODO estimate this properly from signal */
    
    float EsNo = 3.0;
    
    /* looking for modem sync */
    
    if (ofdm->sync_state == search) {
        ofdm_sync_search_shorts(f->ofdm, demod_in_8kHz, new_gain);
    }

    /* OK modem is in sync */
    
    if ((ofdm->sync_state == synced) || (ofdm->sync_state == trial)) {
        // TODO: be good to make this work for complex rx signals
        ofdm_demod_shorts(ofdm, rx_bits, demod_in_8kHz, new_gain);
        ofdm_disassemble_modem_frame(ofdm, rx_uw, payload_syms, payload_amps, txt_bits);

        f->sync = 1;
        ofdm_get_demod_stats(f->ofdm, &f->stats);
        f->snr_est = f->stats.snr_est;

        assert((ofdm_nuwbits+ofdm_ntxtbits+coded_bits_per_frame) == ofdm_bitsperframe);

        /* now we need to buffer for de-interleaving -------------------------------------*/
                
        /* shift interleaved symbol buffers to make room for new symbols */
                
        for(i=0, j=coded_syms_per_frame; j<interleave_frames*coded_syms_per_frame; i++,j++) {
            codeword_symbols[i] = codeword_symbols[j];
            codeword_amps[i] = codeword_amps[j];
        }

        /* newest symbols at end of buffer (uses final i from last loop), note we 
           change COMP formats from what modem uses internally */
                
        for(i=(interleave_frames-1)*coded_syms_per_frame,j=0; i<interleave_frames*coded_syms_per_frame; i++,j++) {
            codeword_symbols[i] = payload_syms[j];
            codeword_amps[i]    = payload_amps[j];
         }
               
        /* run de-interleaver */
                
        COMP  codeword_symbols_de[interleave_frames*coded_syms_per_frame];
        float codeword_amps_de[interleave_frames*coded_syms_per_frame];
        gp_deinterleave_comp (codeword_symbols_de, codeword_symbols, interleave_frames*coded_syms_per_frame);
        gp_deinterleave_float(codeword_amps_de   , codeword_amps   , interleave_frames*coded_syms_per_frame);

        float llr[coded_bits_per_frame];
        uint8_t out_char[coded_bits_per_frame];

        interleaver_sync_state_machine(ofdm, ldpc, ofdm_config, codeword_symbols_de, codeword_amps_de, EsNo,
                                       interleave_frames, &iter, &parityCheckCount, &Nerrs_coded);
                                         
        if ((ofdm->sync_state_interleaver == synced) && (ofdm->frame_count_interleaver == interleave_frames)) {
            ofdm->frame_count_interleaver = 0;

            if (f->test_frames) {
                int tmp[interleave_frames];
                Nerrs_raw = count_uncoded_errors(ldpc, ofdm_config, tmp, interleave_frames, codeword_symbols_de);
                f->total_bit_errors += Nerrs_raw;
                f->total_bits       += ofdm_bitsperframe*interleave_frames;
            }

            f->modem_frame_count_rx = 0;
            
            for (j=0; j<interleave_frames; j++) {
                symbols_to_llrs(llr, &codeword_symbols_de[j*coded_syms_per_frame],
                                &codeword_amps_de[j*coded_syms_per_frame],
                                EsNo, ofdm->mean_amp, coded_syms_per_frame);               
                iter = run_ldpc_decoder(ldpc, out_char, llr, &parityCheckCount);

                if (f->test_frames) {
                    uint8_t payload_data_bits[data_bits_per_frame];
                    ofdm_generate_payload_data_bits(payload_data_bits, data_bits_per_frame);
                    Nerrs_coded = count_errors(payload_data_bits, out_char, data_bits_per_frame);
                    f->total_bit_errors_coded += Nerrs_coded;
                    f->total_bits_coded       += data_bits_per_frame;
                } else {
                    memcpy(f->packed_codec_bits+j*data_bits_per_frame, out_char, data_bits_per_frame);
                }
            } /* for interleave frames ... */
                   
            nout = f->n_speech_samples;                  

            if (f->squelch_en && (f->stats.snr_est < f->snr_squelch_thresh)) {
                *valid = 0;
            }
            
        } /* if interleaver synced ..... */

        /* If modem is synced we can decode txt bits */
        
        for(k=0; k<ofdm_ntxtbits; k++)  { 
            //fprintf(stderr, "txt_bits[%d] = %d\n", k, rx_bits[i]);
            n_ascii = varicode_decode(&f->varicode_dec_states, &ascii_out, &txt_bits[k], 1, 1);
            if (n_ascii && (f->freedv_put_next_rx_char != NULL)) {
                (*f->freedv_put_next_rx_char)(f->callback_state, ascii_out);
            }
        }

        /* estimate uncoded BER from UW.  Coded bit errors could
           probably be estimated as half of all failed LDPC parity
           checks */

        for(i=0; i<ofdm_nuwbits; i++) {         
            if (rx_uw[i] != ofdm->tx_uw[i]) {
                f->total_bit_errors++;
            }
        }
        f->total_bits += ofdm_nuwbits;          

    } /* if modem synced .... */ else {
        *valid = -1;
    }

    /* iterate state machine and update nin for next call */
    
    f->nin = ofdm_get_nin(ofdm);
    //fprintf(stderr, "nin: %d\n", ofdm_get_nin(ofdm));
    ofdm_sync_state_machine(ofdm, rx_uw);

    if (f->verbose && (ofdm->last_sync_state == search)) {
        fprintf(stderr, "%3d st: %-6s euw: %2d %1d f: %5.1f ist: %-6s %2d eraw: %3d ecdd: %3d iter: %3d pcc: %3d vld: %d, nout: %4d\n",
                f->frames++, statemode[ofdm->last_sync_state], ofdm->uw_errors, ofdm->sync_counter, 
		(double)ofdm->foff_est_hz,
                statemode[ofdm->last_sync_state_interleaver], ofdm->frame_count_interleaver,
                Nerrs_raw, Nerrs_coded, iter, parityCheckCount, *valid, nout);
    }
    
    /* no valid FreeDV signal - squelch output */
    
    bool sync = ((ofdm->sync_state == synced) || (ofdm->sync_state == trial));
    if (sync == false) {
         if (f->squelch_en == true) {
 	    *valid = 0;
         }
         //f->snr_est = 0.0;
    }
    
    //fprintf(stderr, "sync: %d valid: %d snr: %3.2f\n", f->sync, *valid, f->snr_est);
    
    return nout;
}
#endif

/* Original version for all but 700D */
=======
/* complex input rx API function */
>>>>>>> 3e87e789
int freedv_comprx(struct freedv *f, short speech_out[], COMP demod_in[]) {
    assert(f != NULL);
    int bits_per_codec_frame, bytes_per_codec_frame;
    int i, nout = 0;
    int valid = 0;
    
    assert(f->nin <= f->n_max_modem_samples);

    bits_per_codec_frame  = codec2_bits_per_frame(f->codec2);
    bytes_per_codec_frame = (bits_per_codec_frame + 7) / 8;

    if (FDV_MODE_ACTIVE( FREEDV_MODE_1600, f->mode)) {
        nout = freedv_comprx_fdmdv_1600(f, demod_in, &valid);
    }
    if ((FDV_MODE_ACTIVE( FREEDV_MODE_700, f->mode)) || (FDV_MODE_ACTIVE( FREEDV_MODE_700B, f->mode)) || (FDV_MODE_ACTIVE( FREEDV_MODE_700C, f->mode))) {
        nout = freedv_comprx_700(f, demod_in, &valid);
    }

    if( (FDV_MODE_ACTIVE( FREEDV_MODE_2400A, f->mode)) || (FDV_MODE_ACTIVE( FREEDV_MODE_2400B, f->mode)) || (FDV_MODE_ACTIVE( FREEDV_MODE_800XA, f->mode))){
        nout = freedv_comprx_fsk(f, demod_in, &valid);
    }

    if (FDV_MODE_ACTIVE( FREEDV_MODE_700D, f->mode)) {
        short x[f->nin];
        for(int i=0; i<f->nin; i++) x[i] = demod_in[i].real;
        nout = freedv_comp_short_rx_700d(f, (void*)demod_in, 0, 1.0, &valid);
    }
    
    if (valid == 0) {
        /* squelch */
        for (i = 0; i < nout; i++)
            speech_out[i] = 0;
    }
    else if (valid < 0) {
        /* we havent got sync so play undemodulated audio from radio.  This might
           not work for all modes due to nin bouncing about */
        for (i = 0; i < nout; i++)
            speech_out[i] = demod_in[i].real;
    }
    else {
        /* decode audio  -----------------------------------------------*/
        if(FDV_MODE_ACTIVE( FREEDV_MODE_700D, f->mode)) {
            /* 700D a bit special due to interleaving */
            if (f->modem_frame_count_rx < f->interleave_frames) {
                int data_bits_per_frame = f->ldpc->data_bits_per_frame;
                int frames = data_bits_per_frame/bits_per_codec_frame;            
                nout = f->n_speech_samples;
                //fprintf(stderr, "modem_frame_count_rx: %d nout: %d\n", f->modem_frame_count_rx, nout);
                for (i = 0; i < frames; i++) {
                    codec2_decode(f->codec2, speech_out, f->packed_codec_bits + (i + frames*f->modem_frame_count_rx)* bytes_per_codec_frame);
                    speech_out += codec2_samples_per_frame(f->codec2);
                }
                f->modem_frame_count_rx++;
            }
        } else { 
       
            int frames = f->n_codec_bits / bits_per_codec_frame;
            //fprintf(stderr, "frames: %d\n", frames);
            for (i = 0; i < frames; i++) {
                codec2_decode(f->codec2, speech_out, f->packed_codec_bits + i * bytes_per_codec_frame);
                speech_out += codec2_samples_per_frame(f->codec2);
            }
        }
    }

    //fprintf(stderr,"freedv_nin(f): %d nout: %d valid: %d\n", freedv_nin(f), nout, valid);
    return nout;
}

/* memory efficient real short version - just for 700D  */
int freedv_shortrx(struct freedv *f, short speech_out[], short demod_in[], float gain) {
    assert(f != NULL);
    int                 bits_per_codec_frame, bytes_per_codec_frame;
    int                 i, nout = 0;
    int valid = 0;

    // At this stage short interface only supported for 700D, to help
    // memory requirements on stm32
    assert(FDV_MODE_ACTIVE( FREEDV_MODE_700D, f->mode));
    
    assert(f->nin <= f->n_max_modem_samples);

    bits_per_codec_frame  = codec2_bits_per_frame(f->codec2);
    bytes_per_codec_frame = (bits_per_codec_frame + 7) / 8;

    if (FDV_MODE_ACTIVE( FREEDV_MODE_700D, f->mode)) {
        nout = freedv_comp_short_rx_700d(f, (void*)demod_in, 1, gain, &valid);
    }
    
    if (valid == 0) {
        //fprintf(stderr, "squelch nout: %d\n", nout);
        
        /* squelch */
        
        for (i = 0; i < nout; i++)
            speech_out[i] = 0;
    }
    else if (valid < 0) {
        /* we havent got sync so play audio from radio.  This might
           not work for all modes due to nin bouncing about */
        for (i = 0; i < nout; i++)
            speech_out[i] = demod_in[i];
    }
    else {
        /* decoded audio to play */
        
        int data_bits_per_frame = f->ldpc->data_bits_per_frame;
        int frames = data_bits_per_frame/bits_per_codec_frame;
            
        nout = 0;
        if (f->modem_frame_count_rx < f->interleave_frames) {
            nout = f->n_speech_samples;
            //fprintf(stderr, "modem_frame_count_rx: %d nout: %d\n", f->modem_frame_count_rx, nout);
            for (i = 0; i < frames; i++) {
                codec2_decode(f->codec2, speech_out, f->packed_codec_bits + (i + frames*f->modem_frame_count_rx)* bytes_per_codec_frame);
                speech_out += codec2_samples_per_frame(f->codec2);
            }
            f->modem_frame_count_rx++;
        }
    }

    return nout;
}


int freedv_codecrx(struct freedv *f, unsigned char *packed_codec_bits, short demod_in[])
{
    assert(f != NULL);
    int i;
    int nin = freedv_nin(f);
    int valid;
    int ret = 0;
    int bits_per_codec_frame = codec2_bits_per_frame(f->codec2);

    assert(nin <= f->n_max_modem_samples);

    if (FDV_MODE_ACTIVE( FREEDV_MODE_700D, f->mode) == false) {
        COMP rx_fdm[f->n_max_modem_samples];
    
        for(i=0; i<nin; i++) {
            rx_fdm[i].real = (float)demod_in[i];
            rx_fdm[i].imag = 0.0;
        }

        if (FDV_MODE_ACTIVE( FREEDV_MODE_1600, f->mode)) {
            freedv_comprx_fdmdv_1600(f, rx_fdm, &valid);
        }

        if ((FDV_MODE_ACTIVE( FREEDV_MODE_700, f->mode)) || (FDV_MODE_ACTIVE( FREEDV_MODE_700B, f->mode)) || (FDV_MODE_ACTIVE( FREEDV_MODE_700C, f->mode))) {
            freedv_comprx_700(f, rx_fdm, &valid);
        }

        if( FDV_MODE_ACTIVE( FREEDV_MODE_2400A, f->mode) || FDV_MODE_ACTIVE( FREEDV_MODE_2400B, f->mode) || FDV_MODE_ACTIVE( FREEDV_MODE_800XA, f->mode)){
            freedv_comprx_fsk(f, rx_fdm, &valid);
        }
    }

    int bytes_per_codec_frame = (bits_per_codec_frame + 7) / 8;

    if (FDV_MODE_ACTIVE( FREEDV_MODE_700D, f->mode)) {
        freedv_comp_short_rx_700d(f, (void*)demod_in, 1, 1.0, &valid);

        int data_bits_per_frame = f->ldpc->data_bits_per_frame;
        int frames = data_bits_per_frame/bits_per_codec_frame;
            
        if (valid == 1 && f->modem_frame_count_rx < f->interleave_frames) {
             for (i = 0; i < frames; i++) {
                 memcpy(packed_codec_bits, f->packed_codec_bits + (i + frames*f->modem_frame_count_rx)* bytes_per_codec_frame, bytes_per_codec_frame);
                 packed_codec_bits += bytes_per_codec_frame;
                 ret += bytes_per_codec_frame;
             }
             f->modem_frame_count_rx++;
        }
	return ret;
    }

    if (valid == 1) {
        int codec_frames = f->n_codec_bits / bits_per_codec_frame;

        memcpy(packed_codec_bits, f->packed_codec_bits, bytes_per_codec_frame * codec_frames);
	ret = bytes_per_codec_frame * codec_frames;
    }
    
    return ret;
}

/*---------------------------------------------------------------------------*\

  FUNCTION....: freedv_get_version
  AUTHOR......: Jim Ahlstrom
  DATE CREATED: 28 July 2015

  Return the version of the FreeDV API.  This is meant to help API users determine when
  incompatible changes have occurred.

\*---------------------------------------------------------------------------*/

int freedv_get_version(void)
{
    return VERSION;
}

/*---------------------------------------------------------------------------*\

  FUNCTION....: freedv_set_callback_txt
  AUTHOR......: Jim Ahlstrom
  DATE CREATED: 28 July 2015

  Set the callback functions and the callback state pointer that will be used
  for the aux txt channel.  The freedv_callback_rx is a function pointer that
  will be called to return received characters.  The freedv_callback_tx is a
  function pointer that will be called to send transmitted characters.  The callback
  state is a user-defined void pointer that will be passed to the callback functions.
  Any or all can be NULL, and the default is all NULL.
  The function signatures are:
    void receive_char(void *callback_state, char c);
    char transmit_char(void *callback_state);

\*---------------------------------------------------------------------------*/

void freedv_set_callback_txt(struct freedv *f, freedv_callback_rx rx, freedv_callback_tx tx, void *state)
{
    if (FDV_MODE_ACTIVE( FREEDV_MODE_800XA, f->mode) == false) {
        f->freedv_put_next_rx_char = rx;
        f->freedv_get_next_tx_char = tx;
        f->callback_state = state;
    }
}

/*---------------------------------------------------------------------------*\

  FUNCTION....: freedv_set_callback_protocol
  AUTHOR......: Brady OBrien
  DATE CREATED: 21 February 2016

  Set the callback functions and callback pointer that will be used for the
  protocol data channel. freedv_callback_protorx will be called when a frame
  containing protocol data arrives. freedv_callback_prototx will be called
  when a frame containing protocol information is being generated. Protocol
  information is intended to be used to develop protocols and fancy features
  atop VHF freedv, much like those present in DMR.
   Protocol bits are to be passed in an msb-first char array
   The number of protocol bits are findable with freedv_get_protocol_bits
\*---------------------------------------------------------------------------*/

void freedv_set_callback_protocol(struct freedv *f, freedv_callback_protorx rx, freedv_callback_prototx tx, void *callback_state){
    if (FDV_MODE_ACTIVE( FREEDV_MODE_800XA, f->mode) == false) {
        f->freedv_put_next_proto = rx;
        f->freedv_get_next_proto = tx;
        f->proto_callback_state = callback_state;
    }
}

/*---------------------------------------------------------------------------*\

  FUNCTION....: freedv_set_callback_datarx / freedv_set_callback_datatx
  AUTHOR......: Jeroen Vreeken
  DATE CREATED: 04 March 2016

  Set the callback functions and callback pointer that will be used for the
  data channel. freedv_callback_datarx will be called when a packet has been
  successfully received. freedv_callback_data_tx will be called when 
  transmission of a new packet can begin.
  If the returned size of the datatx callback is zero the data frame is still
  generated, but will contain only a header update.
\*---------------------------------------------------------------------------*/
void freedv_set_callback_data(struct freedv *f, freedv_callback_datarx datarx, freedv_callback_datatx datatx, void *callback_state) {
    if ((FDV_MODE_ACTIVE( FREEDV_MODE_2400A, f->mode)) || (FDV_MODE_ACTIVE( FREEDV_MODE_2400B, f->mode)) || (FDV_MODE_ACTIVE( FREEDV_MODE_800XA, f->mode))){
        if (!f->deframer->fdc)
            f->deframer->fdc = freedv_data_channel_create();
        if (!f->deframer->fdc)
            return;
        
        freedv_data_set_cb_rx(f->deframer->fdc, datarx, callback_state);
        freedv_data_set_cb_tx(f->deframer->fdc, datatx, callback_state);
    }
}

/*---------------------------------------------------------------------------*\

  FUNCTION....: freedv_set_data_header
  AUTHOR......: Jeroen Vreeken
  DATE CREATED: 04 March 2016

  Set the data header for the data channel.
  Header compression will be used whenever packets from this header are sent.
  The header will also be used for fill packets when a data frame is requested
  without a packet available.
\*---------------------------------------------------------------------------*/
void freedv_set_data_header(struct freedv *f, unsigned char *header)
{
    if ((FDV_MODE_ACTIVE( FREEDV_MODE_2400A, f->mode)) || (FDV_MODE_ACTIVE( FREEDV_MODE_2400B, f->mode)) || (FDV_MODE_ACTIVE( FREEDV_MODE_800XA, f->mode))){
        if (!f->deframer->fdc)
            f->deframer->fdc = freedv_data_channel_create();
        if (!f->deframer->fdc)
            return;
        
        freedv_data_set_header(f->deframer->fdc, header);
    }
}

/*---------------------------------------------------------------------------*\

  FUNCTION....: freedv_get_modem_stats
  AUTHOR......: Jim Ahlstrom
  DATE CREATED: 28 July 2015

  Return data from the modem.  The arguments are pointers to the data items.  The
  pointers can be NULL if the data item is not wanted.

\*---------------------------------------------------------------------------*/

void freedv_get_modem_stats(struct freedv *f, int *sync, float *snr_est)
{
    if (FDV_MODE_ACTIVE( FREEDV_MODE_1600, f->mode))
        fdmdv_get_demod_stats(f->fdmdv, &f->stats);
    if ((FDV_MODE_ACTIVE( FREEDV_MODE_700, f->mode)) || (FDV_MODE_ACTIVE( FREEDV_MODE_700B, f->mode))  || (FDV_MODE_ACTIVE( FREEDV_MODE_700C, f->mode)))
        cohpsk_get_demod_stats(f->cohpsk, &f->stats);
    if (FDV_MODE_ACTIVE( FREEDV_MODE_700D, f->mode)) {
        ofdm_get_demod_stats(f->ofdm, &f->stats);
    }
    if (FDV_MODE_ACTIVE( FREEDV_MODE_2400B, f->mode)) {
        fmfsk_get_demod_stats(f->fmfsk, &f->stats);
    }
    if (sync) *sync = f->stats.sync;
    if (snr_est) *snr_est = f->stats.snr_est;
}

/*---------------------------------------------------------------------------*\

  FUNCTIONS...: freedv_set_*
  AUTHOR......: Jim Ahlstrom
  DATE CREATED: 28 July 2015

  Set some parameters used by FreeDV.  It is possible to write a macro using ## for
  this, but I wasn't sure it would be 100% portable.

\*---------------------------------------------------------------------------*/

// Set integers
void freedv_set_test_frames               (struct freedv *f, int val) {f->test_frames = val;}
void freedv_set_test_frames_diversity	  (struct freedv *f, int val) {f->test_frames_diversity = val;}
void freedv_set_squelch_en                (struct freedv *f, int val) {f->squelch_en = val;}
void freedv_set_total_bit_errors          (struct freedv *f, int val) {f->total_bit_errors = val;}
void freedv_set_total_bits                (struct freedv *f, int val) {f->total_bits = val;}
void freedv_set_total_bit_errors_coded    (struct freedv *f, int val) {f->total_bit_errors_coded = val;}
void freedv_set_total_bits_coded          (struct freedv *f, int val) {f->total_bits_coded = val;}
void freedv_set_clip                      (struct freedv *f, int val) {f->clip = val;}
void freedv_set_varicode_code_num         (struct freedv *f, int val) {varicode_set_code_num(&f->varicode_dec_states, val);}
void freedv_set_ext_vco                   (struct freedv *f, int val) {f->ext_vco = val;}


/* Band Pass Filter to cleanup OFDM tx waveform, only supported by FreeDV 700D */

void freedv_set_tx_bpf(struct freedv *f, int val) {
    if (FDV_MODE_ACTIVE( FREEDV_MODE_700D, f->mode)) {
        ofdm_set_tx_bpf(f->ofdm, val);
    }
}


void freedv_set_verbose(struct freedv *f, int verbosity) {
    f->verbose = verbosity;
    if (FDV_MODE_ACTIVE( FREEDV_MODE_700D, f->mode)) {
        ofdm_set_verbose(f->ofdm, f->verbose);
    }
}

// Set floats
void freedv_set_snr_squelch_thresh        (struct freedv *f, float val) {f->snr_squelch_thresh = val;}

void freedv_set_callback_error_pattern    (struct freedv *f, freedv_calback_error_pattern cb, void *state)
{
    f->freedv_put_error_pattern = cb;
    f->error_pattern_callback_state = state;
}

void freedv_set_carrier_ampl(struct freedv *f, int c, float ampl) {
    assert(FDV_MODE_ACTIVE( FREEDV_MODE_700C, f->mode));
    cohpsk_set_carrier_ampl(f->cohpsk, c, ampl);
}

/*---------------------------------------------------------------------------*\

  FUNCTIONS...: freedv_set_alt_modem_samp_rate
  AUTHOR......: Brady O'Brien
  DATE CREATED: 25 June 2016

  Attempt to set the alternative sample rate on the modem side of the api. Only
   a few alternative sample rates are supported. Please see below.
   
   2400A - 48000, 96000
   2400B - 48000, 96000
  
  TODO: Implement 2400B rate changing, allow other rate changing.
   

\*---------------------------------------------------------------------------*/

int freedv_set_alt_modem_samp_rate(struct freedv *f, int samp_rate){
	if (FDV_MODE_ACTIVE( FREEDV_MODE_2400A, f->mode)){ 
		if(samp_rate == 24000 || samp_rate == 48000 || samp_rate == 96000){
			fsk_destroy(f->fsk);
			f->fsk = fsk_create_hbr(samp_rate,1200,10,4,1200,1200);
        
			FREE(f->tx_bits);
			/* Note: fsk expects tx/rx bits as an array of uint8_ts, not ints */
			f->tx_bits = (int*)MALLOC(f->fsk->Nbits*sizeof(uint8_t));
        
			f->n_nom_modem_samples = f->fsk->N;
			f->n_max_modem_samples = f->fsk->N + (f->fsk->Ts);
			f->n_nat_modem_samples = f->fsk->N;
			f->nin = fsk_nin(f->fsk);
			f->modem_sample_rate = samp_rate;
			return 0;
		}else
			return -1;
	}else if(FDV_MODE_ACTIVE( FREEDV_MODE_2400B, f->mode)){
		if(samp_rate == 48000 || samp_rate == 96000){
			return -1;
		}else
			return -1;
	}
	return -1;
}


/*---------------------------------------------------------------------------* \

  FUNCTIONS...: freedv_set_sync
  AUTHOR......: David Rowe
  DATE CREATED: May 2018

  Extended control of sync state machines, especially for FreeDV 700D.
  This mode is required to acquire sync up at very low SNRS.  This is
  difficult to implement, for example we may get a false sync, or the
  state machine may fall out of sync by mistake during a long fade.

  So with this API call we allow some operator assistance.

  Ensure this is called inthe same thread as freedv_rx().

\*---------------------------------------------------------------------------*/

void freedv_set_sync(struct freedv *freedv, int sync_cmd) {
    assert (freedv != NULL);

    if (FDV_MODE_ACTIVE( FREEDV_MODE_700D, freedv->mode)) {
        ofdm_set_sync(freedv->ofdm, sync_cmd);        
    }
}

struct FSK * freedv_get_fsk(struct freedv *f){
	return f->fsk;
}

/*---------------------------------------------------------------------------*\

  FUNCTIONS...: freedv_get_*
  AUTHOR......: Jim Ahlstrom
  DATE CREATED: 28 July 2015

  Get some parameters from FreeDV.  It is possible to write a macro using ## for
  this, but I wasn't sure it would be 100% portable.

\*---------------------------------------------------------------------------*/

// Get integers
int freedv_get_protocol_bits              (struct freedv *f) {return f->n_protocol_bits;}
int freedv_get_mode                       (struct freedv *f) {return f->mode;}
int freedv_get_test_frames                (struct freedv *f) {return f->test_frames;}
int freedv_get_n_speech_samples           (struct freedv *f) {return f->n_speech_samples;}
int freedv_get_modem_sample_rate          (struct freedv *f) {return f->modem_sample_rate;}
int freedv_get_modem_symbol_rate          (struct freedv *f) {return f->modem_symbol_rate;}
int freedv_get_n_max_modem_samples        (struct freedv *f) {return f->n_max_modem_samples;}
int freedv_get_n_nom_modem_samples        (struct freedv *f) {return f->n_nom_modem_samples;}
int freedv_get_total_bits                 (struct freedv *f) {return f->total_bits;}
int freedv_get_total_bit_errors           (struct freedv *f) {return f->total_bit_errors;}
int freedv_get_total_bits_coded           (struct freedv *f) {return f->total_bits_coded;}
int freedv_get_total_bit_errors_coded     (struct freedv *f) {return f->total_bit_errors_coded;}
int freedv_get_sync                       (struct freedv *f) {return f->stats.sync;}
int freedv_get_speech_sample_rate         (struct freedv *f) {return f->speech_sample_rate;}

int freedv_get_sync_interleaver(struct freedv *f) {
    if (FDV_MODE_ACTIVE( FREEDV_MODE_700D, f->mode)) {
        return f->ofdm->sync_state_interleaver == synced;
    }

    return 0;
}

int freedv_get_sz_error_pattern(struct freedv *f) 
{
    if (FDV_MODE_ACTIVE( FREEDV_MODE_700, f->mode) || FDV_MODE_ACTIVE( FREEDV_MODE_700B, f->mode) || FDV_MODE_ACTIVE( FREEDV_MODE_700C, f->mode)) {
        /* if diversity disabled callback sends error pattern for upper and lower carriers */
        return f->sz_error_pattern * (2 - f->test_frames_diversity);
    }
    else {
        return f->sz_error_pattern;
    }
}

// Get floats

struct CODEC2 *freedv_get_codec2	(struct freedv *f){return  f->codec2;}
int freedv_get_n_codec_bits             (struct freedv *f){return f->n_codec_bits;}

// Get modem status

void freedv_get_modem_extended_stats(struct freedv *f, struct MODEM_STATS *stats)
{
    if (FDV_MODE_ACTIVE( FREEDV_MODE_1600, f->mode))
        fdmdv_get_demod_stats(f->fdmdv, stats);

    if (FDV_MODE_ACTIVE( FREEDV_MODE_2400A, f->mode) || FDV_MODE_ACTIVE( FREEDV_MODE_800XA, f->mode)) {
        fsk_get_demod_stats(f->fsk, stats);
        float EbNodB = stats->snr_est;                       /* fsk demod actually estimates Eb/No     */
        stats->snr_est = EbNodB + 10.0*log10f(800.0/3000.0); /* so convert to SNR Rb=800, noise B=3000 */
    }

    if (FDV_MODE_ACTIVE( FREEDV_MODE_2400B, f->mode)) {
        fmfsk_get_demod_stats(f->fmfsk, stats);
    }
    
    if (FDV_MODE_ACTIVE( FREEDV_MODE_700, f->mode) || FDV_MODE_ACTIVE( FREEDV_MODE_700B, f->mode) || FDV_MODE_ACTIVE( FREEDV_MODE_700C, f->mode)) {
        cohpsk_get_demod_stats(f->cohpsk, stats);
    }
    
    if (FDV_MODE_ACTIVE( FREEDV_MODE_700D, f->mode)) {
        ofdm_get_demod_stats(f->ofdm, stats);
    }
    
}
<|MERGE_RESOLUTION|>--- conflicted
+++ resolved
@@ -2221,7 +2221,6 @@
     return nout;
 }
 
-<<<<<<< HEAD
 #ifdef __LPCNET__
 static int freedv_comprx_2020(struct freedv *f, short demod_in_8kHz[], float gain, int *valid) {
     int   i, j, nout, k;
@@ -2404,10 +2403,7 @@
 }
 #endif
 
-/* Original version for all but 700D */
-=======
 /* complex input rx API function */
->>>>>>> 3e87e789
 int freedv_comprx(struct freedv *f, short speech_out[], COMP demod_in[]) {
     assert(f != NULL);
     int bits_per_codec_frame, bytes_per_codec_frame;
