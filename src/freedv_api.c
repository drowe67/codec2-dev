--- conflicted
+++ resolved
@@ -780,13 +780,7 @@
 int freedv_bits_to_speech(struct freedv *f, short speech_out[], short demod_in[], int rx_status) {
     int nout = 0;
     int decode_speech = 0;
-<<<<<<< HEAD
-
-    if ((rx_status & RX_SYNC) == 0) {
-=======
-   
     if ((rx_status & FREEDV_RX_SYNC) == 0) {
->>>>>>> bfeb1d9b
 
         if (f->squelch_en == 0) {
 
