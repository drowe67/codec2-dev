/*---------------------------------------------------------------------------*\

  FILE........: freedv_api.c
  AUTHOR......: David Rowe
  DATE CREATED: August 2014

  Library of API functions that implement FreeDV "modes", useful for
  embedding FreeDV in other programs.

\*---------------------------------------------------------------------------*/

/*
  Copyright (C) 2014 David Rowe

  All rights reserved.

  This program is free software; you can redistribute it and/or modify
  it under the terms of the GNU Lesser General Public License version 2.1, as
  published by the Free Software Foundation.  This program is
  distributed in the hope that it will be useful, but WITHOUT ANY
  WARRANTY; without even the implied warranty of MERCHANTABILITY or
  FITNESS FOR A PARTICULAR PURPOSE.  See the GNU General Public
  License for more details.

  You should have received a copy of the GNU Lesser General Public License
  along with this program; if not, see <http://www.gnu.org/licenses/>.
*/

#include <assert.h>
#include <stdlib.h>
#include <stdbool.h>
#include <stdint.h>
#include <stdio.h>
#include <string.h>
#include <math.h>

#ifdef TT
#if defined(__APPLE__)
#include <malloc/malloc.h>
#elif defined(__OpenBSD__) || defined(__NetBSD__) || defined(__FreeBSD__)
#include <sys/malloc.h>
#else
#include <malloc.h>
#endif /* __APPLE__ */
#endif

#include "fsk.h"
#include "fmfsk.h"
#include "codec2.h"
#include "codec2_fdmdv.h"
#include "fdmdv_internal.h"
#include "golay23.h"
#include "varicode.h"
#include "freedv_api.h"
#include "freedv_api_internal.h"
#include "freedv_vhf_framing.h"
#include "comp_prim.h"
#include "filter.h"

#include "codec2_ofdm.h"
#include "ofdm_internal.h"
#include "mpdecode_core.h"
#include "gp_interleaver.h"
#include "interldpc.h"

#include "debug_alloc.h"

#define VERSION     12    /* The API version number.  The first version
                           is 10.  Increment if the API changes in a
                           way that would require changes by the API
                           user. */
/*
 * Version 10   Initial version August 2, 2015.
 * Version 11   September 2015
 *              Added: freedv_zero_total_bit_errors(), freedv_get_sync()
 *              Changed all input and output sample rates to 8000 sps.  Rates for FREEDV_MODE_700 and 700B were 7500.
 * Version 12   August 2018
 *              Added OFDM configuration switch structure
 */

/* experimentally derived fudge factors to normalise power across modes */

#define NORM_PWR_COHPSK  1.74   
#define NORM_PWR_FSK     0.193 
#define NORM_PWR_OFDM    1.00

static struct OFDM_CONFIG *ofdm_config;

static int ofdm_bitsperframe;
static int ofdm_nuwbits;
static int ofdm_ntxtbits;

static char *statemode[] = {
    "search",
    "trial",
    "synced"
};

/*---------------------------------------------------------------------------*\

  FUNCTION....: freedv_open
  AUTHOR......: David Rowe
  DATE CREATED: 3 August 2014

  Call this first to initialise.  Returns NULL if initialisation fails
  (e.g. out of memory or mode not supported).

\*---------------------------------------------------------------------------*/

struct freedv *freedv_open(int mode) {
    return freedv_open_advanced(mode, NULL);
}

struct freedv *freedv_open_advanced(int mode, struct freedv_advanced *adv) {
    struct freedv *f;
    int            Nc, codec2_mode, nbit, nbyte = 0;
    
    if (false == (FDV_MODE_ACTIVE( FREEDV_MODE_1600,mode) || FDV_MODE_ACTIVE( FREEDV_MODE_700,mode) || 
		FDV_MODE_ACTIVE( FREEDV_MODE_700B,mode) || FDV_MODE_ACTIVE( FREEDV_MODE_2400A,mode) || 
		FDV_MODE_ACTIVE( FREEDV_MODE_2400B,mode) || FDV_MODE_ACTIVE( FREEDV_MODE_800XA,mode) || 
		FDV_MODE_ACTIVE( FREEDV_MODE_700C,mode) || FDV_MODE_ACTIVE( FREEDV_MODE_700D,mode)  ||
                  FDV_MODE_ACTIVE( FREEDV_MODE_2020,mode)) )
    {
        return NULL;
    }
    
    f = (struct freedv*)MALLOC(sizeof(struct freedv));
    if (f == NULL)
        return NULL;

    f->mode = mode;
    f->verbose = 0;
    f->test_frames = f->smooth_symbols = 0;
    f->freedv_put_error_pattern = NULL;
    f->error_pattern_callback_state = NULL;
    f->n_protocol_bits = 0;
    f->frames = 0;
    f->speech_sample_rate = FS_VOICE_8K;
    
    /* -----------------------------------------------------------------------------------------------*\
    |                     Init states for this mode, and set up samples in/out                         |
    \*------------------------------------------------------------------------------------------------*/
    
    if (FDV_MODE_ACTIVE( FREEDV_MODE_1600, f->mode)) {
        f->snr_squelch_thresh = 2.0;
        f->squelch_en = 1;
        Nc = 16;
        f->tx_sync_bit = 0;
        codec2_mode = CODEC2_MODE_1300;
        f->fdmdv = fdmdv_create(Nc);
        if (f->fdmdv == NULL)
            return NULL;
        golay23_init();
        f->nin = FDMDV_NOM_SAMPLES_PER_FRAME;
        f->n_nom_modem_samples = 2*FDMDV_NOM_SAMPLES_PER_FRAME;
        f->n_nat_modem_samples = f->n_nom_modem_samples;
        f->n_max_modem_samples = FDMDV_NOM_SAMPLES_PER_FRAME+FDMDV_MAX_SAMPLES_PER_FRAME;
        f->modem_sample_rate = FS;
        nbit = fdmdv_bits_per_frame(f->fdmdv);
        f->fdmdv_bits = (int*)MALLOC(nbit*sizeof(int));
        if (f->fdmdv_bits == NULL)
            return NULL;
        nbit = 2*fdmdv_bits_per_frame(f->fdmdv);
        f->tx_bits = (int*)MALLOC(nbit*sizeof(int));
        f->rx_bits = (int*)MALLOC(nbit*sizeof(int));
        if ((f->tx_bits == NULL) || (f->rx_bits == NULL)) {
            if (f->tx_bits != NULL) {
              FREE(f->tx_bits);
              f->tx_bits = NULL;
            }
            if (f->rx_bits != NULL) {
              FREE(f->rx_bits);
              f->rx_bits = NULL;
            }
            return NULL;
        }
        f->evenframe = 0;
        f->sz_error_pattern = fdmdv_error_pattern_size(f->fdmdv);
    }

    if (FDV_MODE_ACTIVE( FREEDV_MODE_700, mode) || FDV_MODE_ACTIVE( FREEDV_MODE_700B, mode) || FDV_MODE_ACTIVE( FREEDV_MODE_700C, mode)) {
        f->snr_squelch_thresh = 0.0;
        f->squelch_en = 0;
        switch(mode) {
        case FREEDV_MODE_700:
            codec2_mode = CODEC2_MODE_700;
            break;
        case FREEDV_MODE_700B:
            codec2_mode = CODEC2_MODE_700B;
            break;
        case FREEDV_MODE_700C:
            codec2_mode = CODEC2_MODE_700C;
            break;
        default:
            assert(0);
        }

        f->cohpsk = cohpsk_create();
        f->nin = COHPSK_NOM_SAMPLES_PER_FRAME;
        f->n_nat_modem_samples = COHPSK_NOM_SAMPLES_PER_FRAME;             // native modem samples as used by the modem
        f->n_nom_modem_samples = f->n_nat_modem_samples * FS / COHPSK_FS;  // number of samples after native samples are interpolated to 8000 sps
        f->n_max_modem_samples = COHPSK_MAX_SAMPLES_PER_FRAME * FS / COHPSK_FS + 1;
        f->modem_sample_rate = FS;                                         /* note wierd sample rate tamed by interpolator */
        f->clip = 1;
        nbit = COHPSK_BITS_PER_FRAME;
        f->tx_bits = (int*)MALLOC(nbit*sizeof(int));
        if (f->tx_bits == NULL)
            return NULL;
        f->sz_error_pattern = cohpsk_error_pattern_size();
    }
   
    if (FDV_MODE_ACTIVE( FREEDV_MODE_700D, mode) ) {
        /*
          TODO:
            [ ] how to set up interleaver, prob init time option best, as many arrays depend on it
            [ ] clip option?  Haven't tried clipping OFDM waveform yet
            [ ] support for uncoded and coded error patterns
        */
        
        f->snr_squelch_thresh = 0.0;
        f->squelch_en = 0;
        codec2_mode = CODEC2_MODE_700C;

        if ((ofdm_config = (struct OFDM_CONFIG *) CALLOC(1, sizeof (struct OFDM_CONFIG))) == NULL) {
            if (f->tx_bits != NULL) {
              FREE(f->tx_bits);
              f->tx_bits = NULL;
            }
            if (f->rx_bits != NULL) {
              FREE(f->rx_bits);
              f->rx_bits = NULL;
            }
            return NULL;
        }

        f->ofdm = ofdm_create(ofdm_config);
        FREE(ofdm_config);

        /* Get a copy of the actual modem config */
        ofdm_config = ofdm_get_config_param();

        ofdm_bitsperframe = ofdm_get_bits_per_frame();
        ofdm_nuwbits = (ofdm_config->ns - 1) * ofdm_config->bps - ofdm_config->txtbits;
        ofdm_ntxtbits = ofdm_config->txtbits;

        f->ldpc = (struct LDPC*)MALLOC(sizeof(struct LDPC));

        if (f->ldpc == NULL) {
            return NULL;
        }

        set_up_hra_112_112(f->ldpc, ofdm_config);
        int coded_syms_per_frame = f->ldpc->coded_syms_per_frame;
        
        if (adv == NULL) {
            f->interleave_frames = 1;
        } else {
            assert((adv->interleave_frames >= 0) && (adv->interleave_frames <= 16));
            f->interleave_frames = adv->interleave_frames;
        }

        f->modem_frame_count_tx = f->modem_frame_count_rx = 0;
        
        f->codeword_symbols = (COMP*)MALLOC(sizeof(COMP)*f->interleave_frames*coded_syms_per_frame);

        if (f->codeword_symbols == NULL) {return NULL;}

        f->codeword_amps = (float*)MALLOC(sizeof(float)*f->interleave_frames*coded_syms_per_frame);

        if (f->codeword_amps == NULL) {FREE(f->codeword_symbols); return NULL;}

        for (int i=0; i<f->interleave_frames*coded_syms_per_frame; i++) {
            f->codeword_symbols[i].real = 0.0;
            f->codeword_symbols[i].imag = 0.0;
            f->codeword_amps[i] = 0.0;
        }

        f->nin = ofdm_get_samples_per_frame();
        f->n_nat_modem_samples = ofdm_get_samples_per_frame();
        f->n_nom_modem_samples = ofdm_get_samples_per_frame();
        f->n_max_modem_samples = ofdm_get_max_samples_per_frame();
        f->modem_sample_rate = ofdm_config->fs;
        f->clip = 0;

        nbit = f->sz_error_pattern = ofdm_bitsperframe;

        f->tx_bits = NULL; /* not used for 700D */

	if (f->interleave_frames > 1) {
            /* only allocate this array for interleaver sizes > 1 to save memory on SM1000 port */
            f->mod_out = (COMP*)MALLOC(sizeof(COMP)*f->interleave_frames*f->n_nat_modem_samples);
            if (f->mod_out == NULL) {
                if (f->codeword_symbols != NULL) { FREE (f->codeword_symbols); }
                return NULL;
            }

            for (int i=0; i<f->interleave_frames*f->n_nat_modem_samples; i++) {
                f->mod_out[i].real = 0.0;
                f->mod_out[i].imag = 0.0;
            }
	}

#ifndef __EMBEDDED__
        /* tx BPF on by default, can't see any reason we'd want this off */
        ofdm_set_tx_bpf(f->ofdm, 1);
#endif
    }
        
#ifdef __LPCNET__
    if (FDV_MODE_ACTIVE( FREEDV_MODE_2020, mode) ) {
        f->speech_sample_rate = FS_VOICE_16K;
        f->snr_squelch_thresh = 4.0;
        f->squelch_en = 0;
        codec2_mode = CODEC_MODE_LPCNET_1733;
        
        if ((ofdm_config = (struct OFDM_CONFIG *) CALLOC(1, sizeof (struct OFDM_CONFIG))) == NULL) {
            // TODO: do we need this code? Can these actually be allocated before now?
            if (f->tx_bits != NULL) {
              FREE(f->tx_bits);
              f->tx_bits = NULL;
            }
            if (f->rx_bits != NULL) {
              FREE(f->rx_bits);
              f->rx_bits = NULL;
            }
            return NULL;
        }
        
        if (adv == NULL) {
            f->interleave_frames = 1;
        } else {
            assert((adv->interleave_frames >= 0) && (adv->interleave_frames <= 16));
            f->interleave_frames = adv->interleave_frames;
        }

        f->ofdm = ofdm_create(ofdm_config);
        FREE(ofdm_config);

        /* Get a copy of the 700D modem config as template then modify for 2020 */
        ofdm_config = ofdm_get_config_param();
        ofdm_destroy(f->ofdm);
        ofdm_config->nc = 31; int data_bits_per_frame = 312;
        f->ofdm = ofdm_create(ofdm_config);
            
        f->ldpc = (struct LDPC*)MALLOC(sizeof(struct LDPC));
        if (f->ldpc == NULL) {
            return NULL;
        }
        
        set_up_hra_504_396(f->ldpc, ofdm_config);
        set_data_bits_per_frame(f->ldpc, data_bits_per_frame, ofdm_config->bps);
        int coded_syms_per_frame = f->ldpc->coded_syms_per_frame;
        
        // TODO: not sure if these are set up correctly, in Octave we
        // hard code num UW and txt bits, have added asserts to check
        ofdm_bitsperframe = ofdm_get_bits_per_frame();
        ofdm_nuwbits = (ofdm_config->ns - 1) * ofdm_config->bps - ofdm_config->txtbits;
        ofdm_ntxtbits = ofdm_config->txtbits;
        assert(ofdm_nuwbits == 10);
        assert(ofdm_ntxtbits == 4);
        if (f->verbose) {
            fprintf(stderr, "ldpc_data_bits_per_frame = %d\n", f->ldpc->ldpc_data_bits_per_frame);
            fprintf(stderr, "ldpc_coded_bits_per_frame  = %d\n", f->ldpc->ldpc_coded_bits_per_frame);
            fprintf(stderr, "data_bits_per_frame = %d\n", data_bits_per_frame);
            fprintf(stderr, "coded_bits_per_frame  = %d\n", f->ldpc->coded_bits_per_frame);
            fprintf(stderr, "coded_syms_per_frame  = %d\n", f->ldpc->coded_syms_per_frame);
            fprintf(stderr, "ofdm_bits_per_frame  = %d\n", ofdm_bitsperframe);
            fprintf(stderr, "interleave_frames: %d\n", f->interleave_frames);
        }
        
        if (adv == NULL) {
            f->interleave_frames = 1;
        } else {
            assert((adv->interleave_frames >= 0) && (adv->interleave_frames <= 16));
            f->interleave_frames = adv->interleave_frames;
        }
        
        f->modem_frame_count_tx = f->modem_frame_count_rx = 0;
        
        f->codeword_symbols = (COMP*)MALLOC(sizeof(COMP)*f->interleave_frames*coded_syms_per_frame);
        if (f->codeword_symbols == NULL) {return NULL;}

        f->codeword_amps = (float*)MALLOC(sizeof(float)*f->interleave_frames*coded_syms_per_frame);
        if (f->codeword_amps == NULL) {FREE(f->codeword_symbols); return NULL;}

        for (int i=0; i<f->interleave_frames*coded_syms_per_frame; i++) {
            f->codeword_symbols[i].real = 0.0;
            f->codeword_symbols[i].imag = 0.0;
            f->codeword_amps[i] = 0.0;
        }

        f->nin = ofdm_get_samples_per_frame();
        f->n_nat_modem_samples = ofdm_get_samples_per_frame();
        f->n_nom_modem_samples = ofdm_get_samples_per_frame();
        f->n_max_modem_samples = ofdm_get_max_samples_per_frame();
        f->modem_sample_rate = ofdm_config->fs;
        f->clip = 0;

        nbit = f->sz_error_pattern = ofdm_bitsperframe;

        f->tx_bits = NULL; /* not used for 2020 */

	if (f->interleave_frames > 1) {
            /* only allocate this array for interleaver sizes > 1 to save memory on SM1000 port */
            f->mod_out = (COMP*)MALLOC(sizeof(COMP)*f->interleave_frames*f->n_nat_modem_samples);
            if (f->mod_out == NULL) {
                if (f->codeword_symbols != NULL) { FREE (f->codeword_symbols); }
                return NULL;
            }

            for (int i=0; i<f->interleave_frames*f->n_nat_modem_samples; i++) {
                f->mod_out[i].real = 0.0;
                f->mod_out[i].imag = 0.0;
            }
	}
        
        /* TODO: tx BPF off by default, as we need new filter coeffs for FreeDV 2020 waveform */
        ofdm_set_tx_bpf(f->ofdm, 0);
        
        codec2_mode = CODEC_MODE_LPCNET_1733; // not really codec 2 but got to call it something        
    }
#endif
    
    if (FDV_MODE_ACTIVE( FREEDV_MODE_2400A, mode) || FDV_MODE_ACTIVE( FREEDV_MODE_2400B, mode)) {
      
        /* Set up the C2 mode */
        codec2_mode = CODEC2_MODE_1300;
        /* Set the number of protocol bits */
        f->n_protocol_bits = 20;
        f->sz_error_pattern = 0;
        f->ext_vco = 0;
    }
    
    if (FDV_MODE_ACTIVE( FREEDV_MODE_2400A, mode)) {
        /* Create the framer|deframer */
        f->deframer = fvhff_create_deframer(FREEDV_VHF_FRAME_A,0);
        if(f->deframer == NULL)
            return NULL;
  
        f->fsk = fsk_create_hbr(48000,1200,10,4,1200,1200);
        
        /* Note: fsk expects tx/rx bits as an array of uint8_ts, not ints */
        f->tx_bits = (int*)MALLOC(f->fsk->Nbits*sizeof(uint8_t));
        
        if(f->fsk == NULL){
            fvhff_destroy_deframer(f->deframer);
            return NULL;
        }
        
        f->n_nom_modem_samples = f->fsk->N;
        f->n_max_modem_samples = f->fsk->N + (f->fsk->Ts);
        f->n_nat_modem_samples = f->fsk->N;
        f->nin = fsk_nin(f->fsk);
        f->modem_sample_rate = 48000;
        f->modem_symbol_rate = 1200;
        /* Malloc something to appease freedv_init and freedv_destroy */
        f->codec_bits = MALLOC(1);
    }
    
    if (FDV_MODE_ACTIVE( FREEDV_MODE_2400B, mode) ) {
        /* Create the framer|deframer */
        f->deframer = fvhff_create_deframer(FREEDV_VHF_FRAME_A,1);
        if(f->deframer == NULL) {
            if (f->codec_bits != NULL) { FREE(f->codec_bits); }
            return NULL;
        }
        
        f->fmfsk = fmfsk_create(48000,2400);
         
        if(f->fmfsk == NULL){
            fvhff_destroy_deframer(f->deframer);
            return NULL;
        }
        /* Note: fsk expects tx/rx bits as an array of uint8_ts, not ints */
        f->tx_bits = (int*)MALLOC(f->fmfsk->nbit*sizeof(uint8_t));
        
        f->n_nom_modem_samples = f->fmfsk->N;
        f->n_max_modem_samples = f->fmfsk->N + (f->fmfsk->Ts);
        f->n_nat_modem_samples = f->fmfsk->N;
        f->nin = fmfsk_nin(f->fmfsk);
        f->modem_sample_rate = 48000;
        /* Malloc something to appease freedv_init and freedv_destroy */
        f->codec_bits = MALLOC(1);
    }
    
    if (FDV_MODE_ACTIVE( FREEDV_MODE_800XA, mode)) {
        /* Create the framer|deframer */
        f->deframer = fvhff_create_deframer(FREEDV_HF_FRAME_B,0);
        if(f->deframer == NULL)
            return NULL;
  
        f->fsk = fsk_create_hbr(8000,400,10,4,800,400);
        fsk_set_nsym(f->fsk,32);
        
        /* Note: fsk expects tx/rx bits as an array of uint8_ts, not ints */
        f->tx_bits = (int*)MALLOC(f->fsk->Nbits*sizeof(uint8_t));
        
        if(f->fsk == NULL){
            fvhff_destroy_deframer(f->deframer);
            return NULL;
        }
        
        f->n_nom_modem_samples = f->fsk->N;
        f->n_max_modem_samples = f->fsk->N + (f->fsk->Ts);
        f->n_nat_modem_samples = f->fsk->N;
        f->nin = fsk_nin(f->fsk);
        f->modem_sample_rate = 8000;
        f->modem_symbol_rate = 400;

        /* Malloc something to appease freedv_init and freedv_destroy */
        f->codec_bits = MALLOC(1);
        
        f->n_protocol_bits = 0;
        codec2_mode = CODEC2_MODE_700C;
        fsk_stats_normalise_eye(f->fsk, 0);
        f->sz_error_pattern = 0;
    }

    /* Init test frame states */
    
    f->test_frames_diversity = 1;
    f->test_frame_sync_state = 0;
    f->test_frame_sync_state_upper = 0;
    f->total_bits = 0;
    f->total_bit_errors = 0;
    f->total_bits_coded = 0;
    f->total_bit_errors_coded = 0;

    /* -----------------------------------------------------------------------------------------------*\
    |                         Init Codec for this FreeDV mode                                          |
    \*------------------------------------------------------------------------------------------------*/

    if (codec2_mode == CODEC_MODE_LPCNET_1733) {
#ifdef __LPCNET__
        f->lpcnet = lpcnet_freedv_create(1);
#endif
        f->codec2 = NULL;
    }
    else {
        f->codec2 = codec2_create(codec2_mode);
        if (f->codec2 == NULL)
            return NULL;
    }
    
    /* work out how many codec 2 frames per mode frame, and number of
       bytes of storage for packed and unpacked bits.  TODO: do we really
       need to work in packed bits at all?  It's messy, chars would probably
       be OK.... */
    
    if (FDV_MODE_ACTIVE( FREEDV_MODE_1600, mode) || FDV_MODE_ACTIVE( FREEDV_MODE_2400A, mode) || FDV_MODE_ACTIVE( FREEDV_MODE_2400B, mode)) {
        f->n_speech_samples = codec2_samples_per_frame(f->codec2);
        f->n_codec_bits = codec2_bits_per_frame(f->codec2);
        nbit = f->n_codec_bits;
        nbyte = (nbit + 7) / 8;
    } else if (FDV_MODE_ACTIVE( FREEDV_MODE_800XA, mode) ) {
        f->n_speech_samples = 2*codec2_samples_per_frame(f->codec2);
        f->n_codec_bits = codec2_bits_per_frame(f->codec2);
        nbit = f->n_codec_bits;
        nbyte = (nbit + 7) / 8;
        nbyte = nbyte*2;
        nbit = 8*nbyte;
        f->n_codec_bits = nbit;
    } else if (FDV_MODE_ACTIVE( FREEDV_MODE_700, mode) || FDV_MODE_ACTIVE( FREEDV_MODE_700B, mode) || FDV_MODE_ACTIVE( FREEDV_MODE_700C, mode)) {
        f->n_speech_samples = 2*codec2_samples_per_frame(f->codec2);
        f->n_codec_bits = 2*codec2_bits_per_frame(f->codec2);
        nbit = f->n_codec_bits;
        nbyte = 2*((codec2_bits_per_frame(f->codec2) + 7) / 8);
    } else if (FDV_MODE_ACTIVE(FREEDV_MODE_700D, mode)) /* mode == FREEDV_MODE_700D */ {

        /* should be exactly an integer number of Codec 2 frames in a OFDM modem frame */

        assert((f->ldpc->data_bits_per_frame % codec2_bits_per_frame(f->codec2)) == 0);

        int Ncodec2frames = f->ldpc->data_bits_per_frame/codec2_bits_per_frame(f->codec2);

        f->n_speech_samples = Ncodec2frames*codec2_samples_per_frame(f->codec2);
        f->n_codec_bits = f->interleave_frames*Ncodec2frames*codec2_bits_per_frame(f->codec2);
        nbit = codec2_bits_per_frame(f->codec2);
        nbyte = (nbit + 7) / 8;
        nbyte = nbyte*Ncodec2frames*f->interleave_frames;
        f->nbyte_packed_codec_bits = nbyte;

        //fprintf(stderr, "Ncodec2frames: %d n_speech_samples: %d n_codec_bits: %d nbit: %d  nbyte: %d\n",
        //        Ncodec2frames, f->n_speech_samples, f->n_codec_bits, nbit, nbyte);

        f->packed_codec_bits_tx = (unsigned char*)MALLOC(nbyte*sizeof(char));
        if (f->packed_codec_bits_tx == NULL) return(NULL);
        f->codec_bits = NULL;
    } else if (FDV_MODE_ACTIVE(FREEDV_MODE_2020, mode)) {
#ifdef __LPCNET__
        /* should be exactly an integer number of Codec frames in a OFDM modem frame */

        assert((f->ldpc->data_bits_per_frame % lpcnet_bits_per_frame(f->lpcnet)) == 0);

        int Ncodecframes = f->ldpc->data_bits_per_frame/lpcnet_bits_per_frame(f->lpcnet);

        f->n_speech_samples = Ncodecframes*lpcnet_samples_per_frame(f->lpcnet);
        f->n_codec_bits = f->interleave_frames*Ncodecframes*lpcnet_bits_per_frame(f->lpcnet);
        nbit = f->n_codec_bits;

        // we actually have unpacked data but uses this as it's convenient
        nbyte = nbit;
#endif
    }
    
    f->packed_codec_bits = (unsigned char*)MALLOC(nbyte*sizeof(char));
    if (f->packed_codec_bits == NULL) return(NULL);

    if (FDV_MODE_ACTIVE( FREEDV_MODE_1600, mode))
        f->codec_bits = (int*)MALLOC(nbit*sizeof(int));

    if (FDV_MODE_ACTIVE( FREEDV_MODE_700, mode) || FDV_MODE_ACTIVE( FREEDV_MODE_700B, mode) || FDV_MODE_ACTIVE( FREEDV_MODE_700C, mode))
        f->codec_bits = (int*)MALLOC(COHPSK_BITS_PER_FRAME*sizeof(int));
        
    /* Note: VHF Framer/deframer goes directly from packed codec/vc/proto bits to filled frame */

    if (f->packed_codec_bits == NULL) {
        if (f->codec_bits != NULL) {FREE(f->codec_bits); f->codec_bits = NULL; }
        return NULL;
    }

    /* Sample rate conversion for modes using COHPSK */
    
    if (FDV_MODE_ACTIVE( FREEDV_MODE_700, mode) || FDV_MODE_ACTIVE( FREEDV_MODE_700B, mode) || FDV_MODE_ACTIVE( FREEDV_MODE_700C, mode) ) { 
        f->ptFilter7500to8000 = (struct quisk_cfFilter *)MALLOC(sizeof(struct quisk_cfFilter));
        f->ptFilter8000to7500 = (struct quisk_cfFilter *)MALLOC(sizeof(struct quisk_cfFilter));
        quisk_filt_cfInit(f->ptFilter8000to7500, quiskFilt120t480, sizeof(quiskFilt120t480)/sizeof(float));
        quisk_filt_cfInit(f->ptFilter7500to8000, quiskFilt120t480, sizeof(quiskFilt120t480)/sizeof(float));
    } else {
        f->ptFilter7500to8000 = NULL;
        f->ptFilter8000to7500 = NULL;
    }

    /* Varicode low bit rate text states */
    
    varicode_decode_init(&f->varicode_dec_states, 1);
    f->nvaricode_bits = 0;
    f->varicode_bit_index = 0;
    f->freedv_get_next_tx_char = NULL;
    f->freedv_put_next_rx_char = NULL;
    f->freedv_put_next_proto = NULL;
    f->freedv_get_next_proto = NULL;
    f->total_bit_errors = 0;

    return f;
}

/*---------------------------------------------------------------------------*\

  FUNCTION....: freedv_close
  AUTHOR......: David Rowe
  DATE CREATED: 3 August 2014

  Frees up memory.

\*---------------------------------------------------------------------------*/

void freedv_close(struct freedv *freedv) {
    assert(freedv != NULL);

    FREE(freedv->packed_codec_bits);
    FREE(freedv->codec_bits);
    FREE(freedv->tx_bits);
    if (FDV_MODE_ACTIVE(FREEDV_MODE_1600, freedv->mode))
        fdmdv_destroy(freedv->fdmdv);
    if (FDV_MODE_ACTIVE( FREEDV_MODE_700, freedv->mode) || FDV_MODE_ACTIVE( FREEDV_MODE_700B, freedv->mode) || FDV_MODE_ACTIVE( FREEDV_MODE_700C, freedv->mode))
        cohpsk_destroy(freedv->cohpsk);
    if (FDV_MODE_ACTIVE( FREEDV_MODE_700D, freedv->mode)) {
        FREE(freedv->packed_codec_bits_tx);
        if (freedv->interleave_frames > 1)
            FREE(freedv->mod_out);
        FREE(freedv->codeword_symbols);
        FREE(freedv->codeword_amps);
        FREE(freedv->ldpc);
        ofdm_destroy(freedv->ofdm);
    }
    if (FDV_MODE_ACTIVE( FREEDV_MODE_2020, freedv->mode)) {
        if (freedv->interleave_frames > 1)
            FREE(freedv->mod_out);
        FREE(freedv->codeword_symbols);
        FREE(freedv->codeword_amps);
        FREE(freedv->ldpc);
        ofdm_destroy(freedv->ofdm);
#ifdef __LPCNET__
        lpcnet_freedv_destroy(freedv->lpcnet);
#endif        
    }
    if (FDV_MODE_ACTIVE( FREEDV_MODE_2400A, freedv->mode) || FDV_MODE_ACTIVE( FREEDV_MODE_800XA, freedv->mode)){
        fsk_destroy(freedv->fsk);
        fvhff_destroy_deframer(freedv->deframer);
    }
    
    if (FDV_MODE_ACTIVE( FREEDV_MODE_2400B, freedv->mode)){
        fmfsk_destroy(freedv->fmfsk);
		fvhff_destroy_deframer(freedv->deframer);
    }
    
    if (freedv->codec2)
        codec2_destroy(freedv->codec2);
    if (freedv->ptFilter8000to7500) {
        quisk_filt_destroy(freedv->ptFilter8000to7500);
        FREE(freedv->ptFilter8000to7500);
        freedv->ptFilter8000to7500 = NULL;
    }
    if (freedv->ptFilter7500to8000) {
        quisk_filt_destroy(freedv->ptFilter7500to8000);
        FREE(freedv->ptFilter7500to8000);
        freedv->ptFilter7500to8000 = NULL;
    }
    FREE(freedv);
}

/*---------------------------------------------------------------------------*\

  FUNCTION....: freedv_tx
  AUTHOR......: David Rowe
  DATE CREATED: 3 August 2014

  Takes a frame of input speech samples, encodes and modulates them to
  produce a frame of modem samples that can be sent to the
  transmitter.  See freedv_tx.c for an example.

  speech_in[] is sampled at 8000 Hz, and the user must supply a block
  of exactly freedv_get_n_speech_samples(). The speech_in[] level
  should be such that the peak speech level is between +/- 16384 and
  +/- 32767.

  The FDM modem signal mod_out[] is sampled at 8000 Hz and is
  freedv_get_n_nom_modem_samples() long.  mod_out[] will be scaled
  such that the peak level is just less than +/-32767.

  The complex-valued output can directly drive an I/Q modulator to
  produce a single sideband signal.  To generate the other sideband,
  take the complex conjugate of mod_out[].

  The FreeDV 1600 modem has a high crest factor (around 12dB), however
  the energy and duration of the peaks is small.  FreeDV 1600 is
  usually operated at a "backoff" of 8dB.  Adjust the power amplifier
  drive so that the average power is 8dB less than the peak power of
  the PA.  For example, on a radio rated at 100W PEP for SSB, the
  average FreeDV power is typically 20W.

  The FreeDV 700 modem has a crest factor of about 8dB (with
  f->clip=1, the default), so if your PA can handle it, it can be
  driven harder than FreeDV 1600.  Caution - some PAs cannot handle a
  high continuous power.  A conservative level is 20W average for a
  100W PEP rated PA.

\*---------------------------------------------------------------------------*/

/* real-valued short sample output, useful for going straight to DAC */

/* TX routines for 2400 FSK modes, after codec2 encoding */
static void freedv_tx_fsk_voice(struct freedv *f, short mod_out[]) {
    int  i;
    float *tx_float; /* To hold on to modulated samps from fsk/fmfsk */
    uint8_t vc_bits[2]; /* Varicode bits for 2400 framing */
    uint8_t proto_bits[3]; /* Prococol bits for 2400 framing */

    /* Frame for 2400A/B */
    if(FDV_MODE_ACTIVE( FREEDV_MODE_2400A, f->mode) || FDV_MODE_ACTIVE( FREEDV_MODE_2400B, f->mode)){
        /* Get varicode bits for TX and possibly ask for a new char */
        /* 2 bits per 2400A/B frame, so this has to be done twice */
        for(i=0;i<2;i++){
            if (f->nvaricode_bits) {
                vc_bits[i] = f->tx_varicode_bits[f->varicode_bit_index++];
                f->nvaricode_bits--;
            }

            if (f->nvaricode_bits == 0) {
                /* get new char and encode */
                char s[2];
                if (f->freedv_get_next_tx_char != NULL) {
                    s[0] = (*f->freedv_get_next_tx_char)(f->callback_state);
                    f->nvaricode_bits = varicode_encode(f->tx_varicode_bits, s, VARICODE_MAX_BITS, 1, 1);
                    f->varicode_bit_index = 0;
                }
            }
        }

        /* If the API user hasn't set up message callbacks, don't bother with varicode bits */
        if(f->freedv_get_next_proto != NULL){
            (*f->freedv_get_next_proto)(f->proto_callback_state,(char*)proto_bits);
            fvhff_frame_bits(FREEDV_VHF_FRAME_A,(uint8_t*)(f->tx_bits),(uint8_t*)(f->packed_codec_bits),proto_bits,vc_bits);
        }else if(f->freedv_get_next_tx_char != NULL){
            fvhff_frame_bits(FREEDV_VHF_FRAME_A,(uint8_t*)(f->tx_bits),(uint8_t*)(f->packed_codec_bits),NULL,vc_bits);
        }else {
            fvhff_frame_bits(FREEDV_VHF_FRAME_A,(uint8_t*)(f->tx_bits),(uint8_t*)(f->packed_codec_bits),NULL,NULL);
        }
    /* Frame for 800XA */
    }else if(FDV_MODE_ACTIVE( FREEDV_MODE_800XA, f->mode)){
        fvhff_frame_bits(FREEDV_HF_FRAME_B,(uint8_t*)(f->tx_bits),(uint8_t*)(f->packed_codec_bits),NULL,NULL);
    }

    /* Allocate floating point buffer for FSK mod */
    tx_float = alloca(sizeof(float)*f->n_nom_modem_samples);

    /* do 4fsk mod */
    if(FDV_MODE_ACTIVE( FREEDV_MODE_2400A, f->mode) || FDV_MODE_ACTIVE( FREEDV_MODE_800XA, f->mode)){
        if (f->ext_vco) {
            fsk_mod_ext_vco(f->fsk,tx_float,(uint8_t*)(f->tx_bits));
            for(i=0; i<f->n_nom_modem_samples; i++){
                mod_out[i] = (short)tx_float[i];
            }
        }
        else {
            fsk_mod(f->fsk,tx_float,(uint8_t*)(f->tx_bits));
            /* Convert float samps to short */
            for(i=0; i<f->n_nom_modem_samples; i++){
                mod_out[i] = (short)(tx_float[i]*FSK_SCALE*NORM_PWR_FSK);
            }
        }
    /* do me-fsk mod */
    }else if(FDV_MODE_ACTIVE( FREEDV_MODE_2400B, f->mode)){
        fmfsk_mod(f->fmfsk,tx_float,(uint8_t*)(f->tx_bits));
        /* Convert float samps to short */
        for(i=0; i<f->n_nom_modem_samples; i++){
            mod_out[i] = (short)(tx_float[i]*FMFSK_SCALE);
        }
    }
}

/* TX routines for 2400 FSK modes, after codec2 encoding */
static void freedv_comptx_fsk_voice(struct freedv *f, COMP mod_out[]) {
    int  i;
    float *tx_float; /* To hold on to modulated samps from fsk/fmfsk */
    uint8_t vc_bits[2]; /* Varicode bits for 2400 framing */
    uint8_t proto_bits[3]; /* Prococol bits for 2400 framing */

    /* Frame for 2400A/B */
    if(FDV_MODE_ACTIVE( FREEDV_MODE_2400A, f->mode) || FDV_MODE_ACTIVE( FREEDV_MODE_2400B, f->mode)){
        /* Get varicode bits for TX and possibly ask for a new char */
        /* 2 bits per 2400A/B frame, so this has to be done twice */
        for(i=0;i<2;i++){
            if (f->nvaricode_bits) {
                vc_bits[i] = f->tx_varicode_bits[f->varicode_bit_index++];
                f->nvaricode_bits--;
            }

            if (f->nvaricode_bits == 0) {
                /* get new char and encode */
                char s[2];
                if (f->freedv_get_next_tx_char != NULL) {
                    s[0] = (*f->freedv_get_next_tx_char)(f->callback_state);
                    f->nvaricode_bits = varicode_encode(f->tx_varicode_bits, s, VARICODE_MAX_BITS, 1, 1);
                    f->varicode_bit_index = 0;
                }
            }
        }

        /* If the API user hasn't set up message callbacks, don't bother with varicode bits */
        if(f->freedv_get_next_proto != NULL){
            (*f->freedv_get_next_proto)(f->proto_callback_state,(char*)proto_bits);
            fvhff_frame_bits(FREEDV_VHF_FRAME_A,(uint8_t*)(f->tx_bits),(uint8_t*)(f->packed_codec_bits),proto_bits,vc_bits);
        }else if(f->freedv_get_next_tx_char != NULL){
            fvhff_frame_bits(FREEDV_VHF_FRAME_A,(uint8_t*)(f->tx_bits),(uint8_t*)(f->packed_codec_bits),NULL,vc_bits);
        }else {
            fvhff_frame_bits(FREEDV_VHF_FRAME_A,(uint8_t*)(f->tx_bits),(uint8_t*)(f->packed_codec_bits),NULL,NULL);
        }
    /* Frame for 800XA */
    }else if(FDV_MODE_ACTIVE( FREEDV_MODE_800XA, f->mode)){
        fvhff_frame_bits(FREEDV_HF_FRAME_B,(uint8_t*)(f->tx_bits),(uint8_t*)(f->packed_codec_bits),NULL,NULL);
    }

    /* Allocate floating point buffer for FSK mod */
    tx_float = alloca(sizeof(float)*f->n_nom_modem_samples);

    /* do 4fsk mod */
    if(FDV_MODE_ACTIVE( FREEDV_MODE_2400A, f->mode) || FDV_MODE_ACTIVE( FREEDV_MODE_800XA, f->mode)){
        fsk_mod_c(f->fsk,mod_out,(uint8_t*)(f->tx_bits));
        /* Convert float samps to short */
        for(i=0; i<f->n_nom_modem_samples; i++){
        	mod_out[i] = fcmult(NORM_PWR_FSK,mod_out[i]);
        }
    /* do me-fsk mod */
    }else if(FDV_MODE_ACTIVE( FREEDV_MODE_2400B, f->mode)){
        fmfsk_mod(f->fmfsk,tx_float,(uint8_t*)(f->tx_bits));
        /* Convert float samps to short */
        for(i=0; i<f->n_nom_modem_samples; i++){
            mod_out[i].real = (tx_float[i]);
        }
    }
}


/* TX routines for 2400 FSK modes, data channel */
static void freedv_tx_fsk_data(struct freedv *f, short mod_out[]) {
    int  i;
    float *tx_float; /* To hold on to modulated samps from fsk/fmfsk */
    
    if (FDV_MODE_ACTIVE( FREEDV_MODE_800XA, f->mode))
	fvhff_frame_data_bits(f->deframer, FREEDV_HF_FRAME_B,(uint8_t*)(f->tx_bits));
    else
    	fvhff_frame_data_bits(f->deframer, FREEDV_VHF_FRAME_A,(uint8_t*)(f->tx_bits));
        
    /* Allocate floating point buffer for FSK mod */
    tx_float = alloca(sizeof(float)*f->n_nom_modem_samples);
        
    /* do 4fsk mod */
    if(FDV_MODE_ACTIVE( FREEDV_MODE_2400A, f->mode) || FDV_MODE_ACTIVE( FREEDV_MODE_800XA, f->mode)){
        fsk_mod(f->fsk,tx_float,(uint8_t*)(f->tx_bits));
        /* Convert float samps to short */
        for(i=0; i<f->n_nom_modem_samples; i++){
            mod_out[i] = (short)(tx_float[i]*FSK_SCALE);
        }
    /* do me-fsk mod */
    }else if(FDV_MODE_ACTIVE( FREEDV_MODE_2400B, f->mode)){
        fmfsk_mod(f->fmfsk,tx_float,(uint8_t*)(f->tx_bits));
        /* Convert float samps to short */
        for(i=0; i<f->n_nom_modem_samples; i++){
            mod_out[i] = (short)(tx_float[i]*FMFSK_SCALE);
        }
    }
}

void freedv_tx(struct freedv *f, short mod_out[], short speech_in[]) {
    assert(f != NULL);
    COMP tx_fdm[f->n_nom_modem_samples];
    int  i;
    assert((FDV_MODE_ACTIVE( FREEDV_MODE_1600, f->mode))  || (FDV_MODE_ACTIVE( FREEDV_MODE_700, f->mode))   || 
           (FDV_MODE_ACTIVE( FREEDV_MODE_700B, f->mode))  || (FDV_MODE_ACTIVE( FREEDV_MODE_700C, f->mode))  ||
           (FDV_MODE_ACTIVE( FREEDV_MODE_700D, f->mode))  || 
           (FDV_MODE_ACTIVE( FREEDV_MODE_2400A, f->mode)) || (FDV_MODE_ACTIVE( FREEDV_MODE_2400B, f->mode)) || 
           (FDV_MODE_ACTIVE( FREEDV_MODE_800XA, f->mode)) || (FDV_MODE_ACTIVE( FREEDV_MODE_2020, f->mode)));
    
    /* FSK and MEFSK/FMFSK modems work only on real samples. It's simpler to just 
     * stick them in the real sample tx/rx functions than to add a comp->real converter
     * to comptx */
     
    if ((FDV_MODE_ACTIVE( FREEDV_MODE_2400A, f->mode)) || (FDV_MODE_ACTIVE( FREEDV_MODE_2400B, f->mode)) || (FDV_MODE_ACTIVE( FREEDV_MODE_800XA, f->mode))){
        /* 800XA has two codec frames per modem frame */
        if(FDV_MODE_ACTIVE( FREEDV_MODE_800XA, f->mode)){
            codec2_encode(f->codec2, &f->packed_codec_bits[0], &speech_in[  0]);
            codec2_encode(f->codec2, &f->packed_codec_bits[4], &speech_in[320]);
        }else{
            codec2_encode(f->codec2, f->packed_codec_bits, speech_in);
        }
        freedv_tx_fsk_voice(f, mod_out);
    } else{
        freedv_comptx(f, tx_fdm, speech_in);
        for(i=0; i<f->n_nom_modem_samples; i++)
            mod_out[i] = tx_fdm[i].real;
    }
}

/* complex valued output, useful for suitable for single sided freq shifting */

static void freedv_comptx_fdmdv_1600(struct freedv *f, COMP mod_out[]) {
    int    bit, byte, i, j;
    int    bits_per_codec_frame, bits_per_modem_frame;
    int    data, codeword1, data_flag_index;
    COMP   tx_fdm[f->n_nat_modem_samples];

    bits_per_codec_frame = codec2_bits_per_frame(f->codec2);
    bits_per_modem_frame = fdmdv_bits_per_frame(f->fdmdv);

    /* unpack bits, MSB first */

    bit = 7; byte = 0;
    for(i=0; i<bits_per_codec_frame; i++) {
        f->codec_bits[i] = (f->packed_codec_bits[byte] >> bit) & 0x1;
        bit--;
        if (bit < 0) {
            bit = 7;
            byte++;
        }
    }

    // spare bit in frame that codec defines.  Use this 1
    // bit/frame to send txt messages

    data_flag_index = codec2_get_spare_bit_index(f->codec2);

    if (f->nvaricode_bits) {
        f->codec_bits[data_flag_index] = f->tx_varicode_bits[f->varicode_bit_index++];
        f->nvaricode_bits--;
    }

    if (f->nvaricode_bits == 0) {
        /* get new char and encode */
        char s[2];
        if (f->freedv_get_next_tx_char != NULL) {
            s[0] = (*f->freedv_get_next_tx_char)(f->callback_state);
            f->nvaricode_bits = varicode_encode(f->tx_varicode_bits, s, VARICODE_MAX_BITS, 1, 1);
            f->varicode_bit_index = 0;
        }
    }

    /* Protect first 12 out of first 16 excitation bits with (23,12) Golay Code:

       0,1,2,3: v[0]..v[1]
       4,5,6,7: MSB of pitch
       11,12,13,14: MSB of energy

    */

    data = 0;
    for(i=0; i<8; i++) {
        data <<= 1;
        data |= f->codec_bits[i];
    }
    for(i=11; i<15; i++) {
        data <<= 1;
        data |= f->codec_bits[i];
    }
    codeword1 = golay23_encode(data);

    /* now pack output frame with parity bits at end to make them
       as far apart as possible from the data they protect.  Parity
       bits are LSB of the Golay codeword */

    for(i=0; i<bits_per_codec_frame; i++)
        f->tx_bits[i] = f->codec_bits[i];
    for(j=0; i<bits_per_codec_frame+11; i++,j++) {
        f->tx_bits[i] = (codeword1 >> (10-j)) & 0x1;
    }
    f->tx_bits[i] = 0; /* spare bit */

    /* optionally overwrite with test frames */

    if (f->test_frames) {
        fdmdv_get_test_bits(f->fdmdv, f->tx_bits);
        fdmdv_get_test_bits(f->fdmdv, &f->tx_bits[bits_per_modem_frame]);
        //fprintf(stderr, "test frames on tx\n");
    }

    /* modulate even and odd frames */

    fdmdv_mod(f->fdmdv, tx_fdm, f->tx_bits, &f->tx_sync_bit);
    assert(f->tx_sync_bit == 1);

    fdmdv_mod(f->fdmdv, &tx_fdm[FDMDV_NOM_SAMPLES_PER_FRAME], &f->tx_bits[bits_per_modem_frame], &f->tx_sync_bit);
    assert(f->tx_sync_bit == 0);

    assert(2*FDMDV_NOM_SAMPLES_PER_FRAME == f->n_nom_modem_samples);

    for(i=0; i<f->n_nom_modem_samples; i++)
        mod_out[i] = fcmult(FDMDV_SCALE, tx_fdm[i]);
}

static void freedv_comptx_700(struct freedv *f, COMP mod_out[]) {
    int    bit, byte, i, j, k;
    int    bits_per_codec_frame, bits_per_modem_frame;
    int    data_flag_index, nspare;
    COMP   tx_fdm[f->n_nat_modem_samples];

    bits_per_codec_frame = codec2_bits_per_frame(f->codec2);
    bits_per_modem_frame = COHPSK_BITS_PER_FRAME;

    byte = 0;
    for (j=0; j<bits_per_modem_frame; j+=bits_per_codec_frame) {

        /* unpack bits, MSB first */

        bit = 7;
        for(i=0; i<bits_per_codec_frame; i++) {
            f->codec_bits[j+i] = (f->packed_codec_bits[byte] >> bit) & 0x1;
            bit--;
            if (bit < 0) {
                bit = 7;
                byte++;
            }
        }
	if (bit != 7)
	    byte++;

        // spare bits in frame that codec defines.  Use these spare
        // bits/frame to send txt messages

        switch(f->mode) {
        case FREEDV_MODE_700:
            nspare = 2;
            break;
        case FREEDV_MODE_700B:
            nspare = 1; // Just one spare bit for FREEDV_MODE_700B
            break;
        case FREEDV_MODE_700C:
            nspare = 0; // and no spare bits for 700C atm
            break;
        default:
            assert(0);
        }

        data_flag_index = codec2_get_spare_bit_index(f->codec2);

        for(k=0; k<nspare; k++) {
            if (f->nvaricode_bits) {
                f->codec_bits[j+data_flag_index+k] = f->tx_varicode_bits[f->varicode_bit_index++];
                //fprintf(stderr, "%d %d\n", j+data_flag_index+k, f->codec_bits[j+data_flag_index+k]);
                f->nvaricode_bits--;
            }
            if (f->nvaricode_bits == 0) {
                /* get new char and encode */
                char s[2];
                if (f->freedv_get_next_tx_char != NULL) {
                    s[0] = (*f->freedv_get_next_tx_char)(f->callback_state);
                    f->nvaricode_bits = varicode_encode(f->tx_varicode_bits, s, VARICODE_MAX_BITS, 1, 1);
                    f->varicode_bit_index = 0;
                }
            }
        }
    }
    /* optionally ovwerwrite the codec bits with test frames */

    if (f->test_frames) {
        cohpsk_get_test_bits(f->cohpsk, f->codec_bits);
    }

    /* cohpsk modulator */

    cohpsk_mod(f->cohpsk, tx_fdm, f->codec_bits, COHPSK_BITS_PER_FRAME);
    if (f->clip) 
        cohpsk_clip(tx_fdm, COHPSK_CLIP, COHPSK_NOM_SAMPLES_PER_FRAME);
    for(i=0; i<f->n_nat_modem_samples; i++)
        mod_out[i] = fcmult(FDMDV_SCALE*NORM_PWR_COHPSK, tx_fdm[i]);
    i = quisk_cfInterpDecim((complex float *)mod_out, f->n_nat_modem_samples, f->ptFilter7500to8000, 16, 15);
    //assert(i == f->n_nom_modem_samples);
    // Caution: assert fails if f->n_nat_modem_samples * 16.0 / 15.0 is not an integer

}

/*
  Ok so when interleaved, we take the interleaver length of input samples,
  and output that many modem samples, e.g. for interleaver of length 4:

  record input speech 1234
  freedv tx              |
  play modem sig         1234
  record modem sig       1234
  freedv_rx                   |
  play output speech          1234        
  time axis --------->123456789012---->

  So a sample of input speech at time 1 is ouput at time 9.  We assume
  the freedv_tx and freedv_rx and propogation time over channel (from
  when a modem signal is played at the HF tx to when it is recorded at
  the HF rx) is zero.

  The freedv tx interface ouputs n_nom_modem_samples, which a single
  OFDM modem frame, 112 payload bits or 4 speech codec frames.  So
  this function must always have 1280 speech samples as input, and
  1280 modem samples as output, regradless of interleaver_frames.  For
  interleaver_frames > 1, we need to buffer samples.
*/

static void freedv_comptx_700d(struct freedv *f, COMP mod_out[]) {
    int    bit, byte, i, j, k;
    int    nspare;
 
    int data_bits_per_frame = f->ldpc->data_bits_per_frame;
    int bits_per_interleaved_frame = f->interleave_frames*data_bits_per_frame;
    uint8_t tx_bits[bits_per_interleaved_frame];
    int bits_per_codec_frame = codec2_bits_per_frame(f->codec2);

    byte = 0;
    for (j=0; j<bits_per_interleaved_frame; j+=bits_per_codec_frame) {

        /* unpack bits, MSB first */

        bit = 7;
        for(i=0; i<bits_per_codec_frame; i++) {
            tx_bits[j+i] = (f->packed_codec_bits_tx[byte] >> bit) & 0x1;
            bit--;
            if (bit < 0) {
                bit = 7;
                byte++;
            }
        }
	if (bit != 7)
	    byte++;
    }

    assert(byte <= f->nbyte_packed_codec_bits);
    
    // Generate Varicode txt bits. Txt bits in OFDM frame come just
    // after Unique Word (UW).  Txt bits aren't protected by FEC, and need to be
    // added to each frame after interleaver as done it's thing

    nspare = ofdm_ntxtbits*f->interleave_frames;
    uint8_t txt_bits[nspare];

    for(k=0; k<nspare; k++) {
        if (f->nvaricode_bits == 0) {
            /* get new char and encode */
            char s[2];
            if (f->freedv_get_next_tx_char != NULL) {
                s[0] = (*f->freedv_get_next_tx_char)(f->callback_state);
                f->nvaricode_bits = varicode_encode(f->tx_varicode_bits, s, VARICODE_MAX_BITS, 1, 1);
                f->varicode_bit_index = 0;
            }
        }
        if (f->nvaricode_bits) {
            txt_bits[k] = f->tx_varicode_bits[f->varicode_bit_index++];
            f->nvaricode_bits--;
        }
    }

    /* optionally replace codec payload bits with test frames known to rx */

    if (f->test_frames) {
        uint8_t payload_data_bits[data_bits_per_frame];
        ofdm_generate_payload_data_bits(payload_data_bits, data_bits_per_frame);

        for (j=0; j<f->interleave_frames; j++) {
            for(i=0; i<data_bits_per_frame; i++) {
                tx_bits[j*data_bits_per_frame + i] = payload_data_bits[i];
            }
        }
    }

    /* OK now ready to LDPC encode, interleave, and OFDM modulate */
    
    complex float tx_sams[f->interleave_frames*f->n_nat_modem_samples];
    COMP asam;
    
    ofdm_ldpc_interleave_tx(f->ofdm, f->ldpc, tx_sams, tx_bits, txt_bits, f->interleave_frames, ofdm_config);

    for(i=0; i<f->interleave_frames*f->n_nat_modem_samples; i++) {
        asam.real = crealf(tx_sams[i]);
        asam.imag = cimagf(tx_sams[i]);
        mod_out[i] = fcmult(OFDM_AMP_SCALE*NORM_PWR_OFDM, asam);
    }

    if (f->clip) {
        //fprintf(stderr, "clip ");
        cohpsk_clip(mod_out, OFDM_CLIP, f->interleave_frames*f->n_nat_modem_samples);
    }
}


#ifdef __LPCNET__
static void freedv_comptx_2020(struct freedv *f, COMP mod_out[]) {
    int    i, j, k;
    int    nspare;
 
    int data_bits_per_frame = f->ldpc->data_bits_per_frame;
    int bits_per_interleaved_frame = f->interleave_frames*data_bits_per_frame;
    uint8_t tx_bits[bits_per_interleaved_frame];

    memcpy(tx_bits, f->packed_codec_bits, bits_per_interleaved_frame);
    
    // Generate Varicode txt bits. Txt bits in OFDM frame come just
    // after Unique Word (UW).  Txt bits aren't protected by FEC, and need to be
    // added to each frame after interleaver as done it's thing

    nspare = ofdm_ntxtbits*f->interleave_frames;
    uint8_t txt_bits[nspare];

    for(k=0; k<nspare; k++) {
        if (f->nvaricode_bits == 0) {
            /* get new char and encode */
            char s[2];
            if (f->freedv_get_next_tx_char != NULL) {
                s[0] = (*f->freedv_get_next_tx_char)(f->callback_state);
                f->nvaricode_bits = varicode_encode(f->tx_varicode_bits, s, VARICODE_MAX_BITS, 1, 1);
                f->varicode_bit_index = 0;
            }
        }
        if (f->nvaricode_bits) {
            txt_bits[k] = f->tx_varicode_bits[f->varicode_bit_index++];
            f->nvaricode_bits--;
        }
    }

    /* optionally replace codec payload bits with test frames known to rx */

    if (f->test_frames) {
        uint8_t payload_data_bits[data_bits_per_frame];
        ofdm_generate_payload_data_bits(payload_data_bits, data_bits_per_frame);

        for (j=0; j<f->interleave_frames; j++) {
            for(i=0; i<data_bits_per_frame; i++) {
                tx_bits[j*data_bits_per_frame + i] = payload_data_bits[i];
            }
        }
    }

    /* OK now ready to LDPC encode, interleave, and OFDM modulate */
    
    complex float tx_sams[f->interleave_frames*f->n_nat_modem_samples];
    COMP asam;
    
    ofdm_ldpc_interleave_tx(f->ofdm, f->ldpc, tx_sams, tx_bits, txt_bits, f->interleave_frames, ofdm_config);

    for(i=0; i<f->interleave_frames*f->n_nat_modem_samples; i++) {
        asam.real = crealf(tx_sams[i]);
        asam.imag = cimagf(tx_sams[i]);
        mod_out[i] = fcmult(OFDM_AMP_SCALE*NORM_PWR_OFDM, asam);
    }

    if (f->clip) {
        cohpsk_clip(mod_out, OFDM_CLIP, f->interleave_frames*f->n_nat_modem_samples);
    }
}
#endif


void freedv_comptx(struct freedv *f, COMP mod_out[], short speech_in[]) {
    assert(f != NULL);

    assert((FDV_MODE_ACTIVE( FREEDV_MODE_1600, f->mode)) || (FDV_MODE_ACTIVE( FREEDV_MODE_700, f->mode)) || 
           (FDV_MODE_ACTIVE( FREEDV_MODE_700B, f->mode)) || (FDV_MODE_ACTIVE( FREEDV_MODE_700C, f->mode)) || 
           (FDV_MODE_ACTIVE( FREEDV_MODE_2400A, f->mode)) || (FDV_MODE_ACTIVE( FREEDV_MODE_2400B, f->mode)) ||
           (FDV_MODE_ACTIVE( FREEDV_MODE_700D, f->mode))  || (FDV_MODE_ACTIVE( FREEDV_MODE_2020, f->mode)));

    if (FDV_MODE_ACTIVE( FREEDV_MODE_1600, f->mode)) {
        codec2_encode(f->codec2, f->packed_codec_bits, speech_in);
        freedv_comptx_fdmdv_1600(f, mod_out);
    }

    int bits_per_codec_frame=0; int bytes_per_codec_frame=0;
    if (f->codec2) {
        bits_per_codec_frame = codec2_bits_per_frame(f->codec2);
        bytes_per_codec_frame = (bits_per_codec_frame + 7) / 8;
    }
    int i,j;
    
    /* all these modes need to pack a bunch of codec frames into one modem frame */
    
    if ((FDV_MODE_ACTIVE( FREEDV_MODE_700, f->mode)) || (FDV_MODE_ACTIVE( FREEDV_MODE_700B, f->mode)) || (FDV_MODE_ACTIVE( FREEDV_MODE_700C, f->mode))) {
	int codec_frames = f->n_codec_bits / bits_per_codec_frame;

        for (j=0; j<codec_frames; j++) {
            codec2_encode(f->codec2, f->packed_codec_bits + j * bytes_per_codec_frame, speech_in);
            speech_in += codec2_samples_per_frame(f->codec2);
        }
        freedv_comptx_700(f, mod_out);
    }

    /* special treatment due to interleaver */
    
    if (FDV_MODE_ACTIVE( FREEDV_MODE_700D, f->mode)) {
        int data_bits_per_frame = f->ldpc->data_bits_per_frame;
	int codec_frames = data_bits_per_frame / bits_per_codec_frame;

        //fprintf(stderr, "modem_frame_count_tx: %d dec_frames: %d bytes offset: %d\n",
        //        f->modem_frame_count_tx, codec_frames, (f->modem_frame_count_tx*codec_frames)*bytes_per_codec_frame);
       
        /* buffer up bits until we get enough encoded bits for interleaver */
        
        for (j=0; j<codec_frames; j++) {
            codec2_encode(f->codec2, f->packed_codec_bits_tx + (f->modem_frame_count_tx*codec_frames+j)*bytes_per_codec_frame, speech_in);
            speech_in += codec2_samples_per_frame(f->codec2);
        }


	/* Only use extra local buffer if needed for interleave > 1 */
	if (f->interleave_frames == 1) {
            freedv_comptx_700d(f, mod_out);
	} else {
            /* call modulate function when we have enough frames to run interleaver */
            assert((f->modem_frame_count_tx >= 0) && 
	    		(f->modem_frame_count_tx < f->interleave_frames));
            f->modem_frame_count_tx++;
            if (f->modem_frame_count_tx == f->interleave_frames) {
                freedv_comptx_700d(f, f->mod_out);
                //fprintf(stderr, "  calling freedv_comptx_700d()\n");
                f->modem_frame_count_tx = 0;
            }
            /* output n_nom_modem_samples at a time from modulated buffer */
            for(i=0; i<f->n_nat_modem_samples; i++) {
                mod_out[i] = 
		    f->mod_out[f->modem_frame_count_tx * f->n_nat_modem_samples+i];
            }
	}
    }
    
#ifdef __LPCNET__
    /* special treatment due to interleaver */
    
    if (FDV_MODE_ACTIVE( FREEDV_MODE_2020, f->mode)) {
        int bits_per_codec_frame = lpcnet_bits_per_frame(f->lpcnet);
        int data_bits_per_frame = f->ldpc->data_bits_per_frame;
	int codec_frames = data_bits_per_frame / bits_per_codec_frame;
        
        //fprintf(stderr, "modem_frame_count_tx: %d dec_frames: %d bytes offset: %d\n",
        //        f->modem_frame_count_tx, codec_frames, (f->modem_frame_count_tx*codec_frames)*bytes_per_codec_frame);
       
        /* buffer up bits until we get enough encoded bits for interleaver */
        
        for (j=0; j<codec_frames; j++) {
            lpcnet_enc(f->lpcnet, speech_in, (char*)f->packed_codec_bits + (f->modem_frame_count_tx*codec_frames+j)*bits_per_codec_frame);
            speech_in += lpcnet_samples_per_frame(f->lpcnet);
        }

	/* Only use extra local buffer if needed for interleave > 1 */
	if (f->interleave_frames == 1) {
            freedv_comptx_2020(f, mod_out);
	} else {
            /* call modulate function when we have enough frames to run interleaver */
            assert((f->modem_frame_count_tx >= 0) && 
	    		(f->modem_frame_count_tx < f->interleave_frames));
            f->modem_frame_count_tx++;
            if (f->modem_frame_count_tx == f->interleave_frames) {
                freedv_comptx_2020(f, f->mod_out);
                //fprintf(stderr, "  calling freedv_comptx_700d()\n");
                f->modem_frame_count_tx = 0;
            }
            /* output n_nom_modem_samples at a time from modulated buffer */
            for(i=0; i<f->n_nat_modem_samples; i++) {
                mod_out[i] = 
		    f->mod_out[f->modem_frame_count_tx * f->n_nat_modem_samples+i];
            }
	}
    }
#endif
    
    /* 2400 A and B are handled by the real-mode TX */
    if(FDV_MODE_ACTIVE( FREEDV_MODE_2400A, f->mode) || FDV_MODE_ACTIVE( FREEDV_MODE_2400B, f->mode)){
    	codec2_encode(f->codec2, f->packed_codec_bits, speech_in);
        freedv_comptx_fsk_voice(f,mod_out);
    }
}

void freedv_codectx(struct freedv *f, short mod_out[], unsigned char *packed_codec_bits) {
    assert(f != NULL);
    COMP tx_fdm[f->n_nom_modem_samples];
    int bits_per_codec_frame;
    int bytes_per_codec_frame;
    int codec_frames;
    int  i;
    bits_per_codec_frame = codec2_bits_per_frame(f->codec2);
    bytes_per_codec_frame = (bits_per_codec_frame + 7) / 8;
    codec_frames = f->n_codec_bits / bits_per_codec_frame;

    memcpy(f->packed_codec_bits, packed_codec_bits, bytes_per_codec_frame * codec_frames);
    
    switch(f->mode) {
        case FREEDV_MODE_1600:
            freedv_comptx_fdmdv_1600(f, tx_fdm);
            break;
        case FREEDV_MODE_700:
        case FREEDV_MODE_700B:
        case FREEDV_MODE_700C:
            freedv_comptx_700(f, tx_fdm);
            break;
        case FREEDV_MODE_700D: {
            /* special treatment due to interleaver */
            int data_bits_per_frame = f->ldpc->data_bits_per_frame;
	    int codec_frames = data_bits_per_frame / bits_per_codec_frame;
	    int j;

            /* buffer up bits until we get enough encoded bits for interleaver */
        
            for (j=0; j<codec_frames; j++) {
                memcpy(f->packed_codec_bits_tx + (f->modem_frame_count_tx*codec_frames+j)*bytes_per_codec_frame, packed_codec_bits, bytes_per_codec_frame);
	        packed_codec_bits += bytes_per_codec_frame;
            }

            /* call modulate function when we have enough frames to run interleaver */

            assert((f->modem_frame_count_tx >= 0) && (f->modem_frame_count_tx < f->interleave_frames));
            f->modem_frame_count_tx++;
            if (f->modem_frame_count_tx == f->interleave_frames) {
                freedv_comptx_700d(f, f->mod_out);
                f->modem_frame_count_tx = 0;
            }

            /* output n_nom_modem_samples at a time from modulated buffer */
            for(i=0; i<f->n_nat_modem_samples; i++) {
                mod_out[i] = f->mod_out[f->modem_frame_count_tx*f->n_nat_modem_samples+i].real;
            }

	    return; /* output is already real */
	}
        case FREEDV_MODE_2400A:
        case FREEDV_MODE_2400B:
        case FREEDV_MODE_800XA:
            freedv_tx_fsk_voice(f, mod_out);
            return; /* output is already real */
    }
    /* convert complex to real */
    for(i=0; i<f->n_nom_modem_samples; i++)
        mod_out[i] = tx_fdm[i].real;
}

void freedv_datatx  (struct freedv *f, short mod_out[]){
    assert(f != NULL);
    if (FDV_MODE_ACTIVE( FREEDV_MODE_2400A, f->mode) || FDV_MODE_ACTIVE( FREEDV_MODE_2400B, f->mode) || FDV_MODE_ACTIVE( FREEDV_MODE_800XA, f->mode)) {
            freedv_tx_fsk_data(f, mod_out);
    }
}

int  freedv_data_ntxframes (struct freedv *f){
    assert(f != NULL);
    if (FDV_MODE_ACTIVE( FREEDV_MODE_2400A, f->mode) || FDV_MODE_ACTIVE( FREEDV_MODE_2400B, f->mode)) {
        if (f->deframer->fdc)
            return freedv_data_get_n_tx_frames(f->deframer->fdc, 8);
    } else if (FDV_MODE_ACTIVE( FREEDV_MODE_800XA, f->mode)) {
        if (f->deframer->fdc)
            return freedv_data_get_n_tx_frames(f->deframer->fdc, 6);
    }
    return 0;
}

int freedv_nin(struct freedv *f) {
    if ((FDV_MODE_ACTIVE( FREEDV_MODE_700, f->mode)) || (FDV_MODE_ACTIVE( FREEDV_MODE_700B, f->mode)) || (FDV_MODE_ACTIVE( FREEDV_MODE_700C, f->mode)))
        // For mode 700, the input rate is 8000 sps, but the modem rate is 7500 sps
        // For mode 700, we request a larger number of Rx samples that will be decimated to f->nin samples
        return (16 * f->nin + f->ptFilter8000to7500->decim_index) / 15;
    else
        return f->nin;
}

/*---------------------------------------------------------------------------*\

  FUNCTION....: freedv_rx
  AUTHOR......: David Rowe
  DATE CREATED: 3 August 2014

  Takes a frame of samples from the radio receiver, demodulates and
  decodes them, producing a frame of decoded speech samples.  See
  freedv_rx.c for an example.

  demod_in[] is a block of received samples sampled at 8000 Hz.
  To account for difference in the transmit and receive sample clock
  frequencies, the number of demod_in[] samples is time varying. You
  MUST call freedv_nin() BEFORE each call to freedv_rx() and pass
  exactly that many samples to this function.

  To help set your buffer sizes, The maximum value of freedv_nin() is
  freedv_get_n_max_modem_samples().

  freedv_rx() returns the number of output speech samples available in
  speech_out[], which is sampled at 8000 Hz.  You should ALWAYS check
  the return value of freedv_rx(), and read EXACTLY that number of
  speech samples from speech_out[].

  1600 and 700D mode: When out of sync, the number of output speech
  samples returned will be freedv_nin(). When in sync to a valid
  FreeDV 1600 signal, the number of output speech samples will
  alternate between freedv_get_n_speech_samples() and 0.

  700 .. 700C modes: The number of output speech samples returned will
  always be freedv_get_n_speech_samples(), regardless of sync.

  The peak level of demod_in[] is not critical, as the demod works
  well over a wide range of amplitude scaling.  However avoid clipping
  (overload, or samples pinned to +/- 32767).  speech_out[] will peak
  at just less than +/-32767.

  When out of sync, this function echoes the demod_in[] samples to
  speech_out[].  This allows the user to listen to the channel, which
  is useful for tuning FreeDV signals or reception of non-FreeDV
  signals.  Setting the squelch with freedv_set_squelch_en(1) will
  return zero-valued samples instead.

\*---------------------------------------------------------------------------*/


// short version

int freedv_rx(struct freedv *f, short speech_out[], short demod_in[]) {
    assert(f != NULL);
    int i;
    int nin = freedv_nin(f);

    assert(nin <= f->n_max_modem_samples);
       
    /* FSK RX happens in real floats, so convert to those and call their demod here */
    if( (FDV_MODE_ACTIVE( FREEDV_MODE_2400A, f->mode)) || (FDV_MODE_ACTIVE( FREEDV_MODE_2400B, f->mode)) || (FDV_MODE_ACTIVE( FREEDV_MODE_800XA, f->mode)) ){
        float rx_float[f->n_max_modem_samples];
        for(i=0; i<nin; i++) {
            rx_float[i] = ((float)demod_in[i]);
        }
        return freedv_floatrx(f,speech_out,rx_float);
    }
    
    if ( (FDV_MODE_ACTIVE( FREEDV_MODE_1600, f->mode)) || (FDV_MODE_ACTIVE( FREEDV_MODE_700, f->mode)) || 
         (FDV_MODE_ACTIVE( FREEDV_MODE_700B, f->mode)) || (FDV_MODE_ACTIVE( FREEDV_MODE_700C, f->mode))
         || (FDV_MODE_ACTIVE( FREEDV_MODE_2020, f->mode))) {

        float gain = 1.0;
        
        assert(nin <= f->n_max_modem_samples);
        COMP rx_fdm[f->n_max_modem_samples];
        for(i=0; i<nin; i++) {
            rx_fdm[i].real = gain*(float)demod_in[i];
            rx_fdm[i].imag = 0.0;
        }
        return freedv_comprx(f, speech_out, rx_fdm);
    }

    /* special low memory version for 700D, to help with stm32 port */
    if (FDV_MODE_ACTIVE( FREEDV_MODE_700D, f->mode)) {
        float gain = 2.0; /* keep levels the same as Octave simulations and C unit tests for real signals */
        return freedv_shortrx(f, speech_out, demod_in, gain);
    }
    
    return 0; /* should never get here */
}


// float input samples version
int freedv_comprx_fsk(struct freedv *f, COMP demod_in[], int *valid) {
    /* Varicode and protocol bits */
    uint8_t vc_bits[2];
    uint8_t proto_bits[3];
    short vc_bit;
    int i;
    int n_ascii;
    char ascii_out;

    if(FDV_MODE_ACTIVE( FREEDV_MODE_2400A, f->mode) || FDV_MODE_ACTIVE( FREEDV_MODE_800XA, f->mode)){        
	fsk_demod(f->fsk,(uint8_t*)f->tx_bits,demod_in);
        f->nin = fsk_nin(f->fsk);
        float EbNodB = f->fsk->stats->snr_est;           /* fsk demod actually estimates Eb/No     */
        f->snr_est = EbNodB + 10.0*log10f(800.0/3000.0); /* so convert to SNR Rb=800, noise B=3000 */
        //fprintf(stderr," %f %f\n", EbNodB, f->snr_est);
    } else{      
        /* 2400B needs real input samples */
        int n = fmfsk_nin(f->fmfsk);
        float demod_in_float[n];
        for(i=0; i<n; i++) {
            demod_in_float[i] = demod_in[i].real;
        }
        fmfsk_demod(f->fmfsk,(uint8_t*)f->tx_bits,demod_in_float);
        f->nin = fmfsk_nin(f->fmfsk);
    }
    
    if(fvhff_deframe_bits(f->deframer,f->packed_codec_bits,proto_bits,vc_bits,(uint8_t*)f->tx_bits)){
        /* Decode varicode text */
        for(i=0; i<2; i++){
            /* Note: deframe_bits spits out bits in uint8_ts while varicode_decode expects shorts */
            vc_bit = vc_bits[i];
            n_ascii = varicode_decode(&f->varicode_dec_states, &ascii_out, &vc_bit, 1, 1);
            if (n_ascii && (f->freedv_put_next_rx_char != NULL)) {
                (*f->freedv_put_next_rx_char)(f->callback_state, ascii_out);
            }
        }
        /* Pass proto bits on down if callback is present */
        if( f->freedv_put_next_proto != NULL){
            (*f->freedv_put_next_proto)(f->proto_callback_state,(char*)proto_bits);
        }
        *valid = 1;

        /* squelch if if sync but SNR too low */
        if (f->squelch_en && (f->snr_est < f->snr_squelch_thresh)) {
            *valid = 0;
        }
    } else {
        /* squelch if out of sync, or echo input of squelch off */
        if (f->squelch_en) 
            *valid = 0;
        else
            *valid = -1;
    }
    f->sync = f->deframer->state;
    f->stats.sync = f->deframer->state;

    return f->n_speech_samples;
}

int freedv_floatrx(struct freedv *f, short speech_out[], float demod_in[]) {
    assert(f != NULL);
    int  i;
    int nin = freedv_nin(f);    
    
    assert(nin <= f->n_max_modem_samples);
    
    COMP rx_fdm[f->n_max_modem_samples];
    for(i=0; i<nin; i++) {
        rx_fdm[i].real = demod_in[i];
        rx_fdm[i].imag = 0;
    }

    return freedv_comprx(f, speech_out, rx_fdm);
}

// complex input samples version

static int freedv_comprx_fdmdv_1600(struct freedv *f, COMP demod_in[], int *valid) {
    int                 bits_per_codec_frame, bytes_per_codec_frame, bits_per_fdmdv_frame;
    int                 i, j, bit, byte, nin_prev, nout;
    int                 recd_codeword, codeword1, data_flag_index, n_ascii;
    short               abit[1];
    char                ascii_out;
    int                 reliable_sync_bit;

    bits_per_codec_frame  = codec2_bits_per_frame(f->codec2);
    bytes_per_codec_frame = (bits_per_codec_frame + 7) / 8;
    nout = f->n_speech_samples;

    COMP ademod_in[f->nin];
    for(i=0; i<f->nin; i++)
        ademod_in[i] = fcmult(1.0/FDMDV_SCALE, demod_in[i]);

    bits_per_fdmdv_frame  = fdmdv_bits_per_frame(f->fdmdv);

    nin_prev = f->nin;
    fdmdv_demod(f->fdmdv, f->fdmdv_bits, &reliable_sync_bit, ademod_in, &f->nin);
    fdmdv_get_demod_stats(f->fdmdv, &f->stats);
    f->sync = f->fdmdv->sync;
    f->snr_est = f->stats.snr_est;

    if (reliable_sync_bit == 1) {
        f->evenframe = 1;
    }

    if (f->stats.sync) {
        if (f->evenframe == 0) {
            memcpy(f->rx_bits, f->fdmdv_bits, bits_per_fdmdv_frame*sizeof(int));
            nout = 0;
	    *valid = 0;
        }
        else {
            memcpy(&f->rx_bits[bits_per_fdmdv_frame], f->fdmdv_bits, bits_per_fdmdv_frame*sizeof(int));

            if (f->test_frames == 0) {
                recd_codeword = 0;
                for(i=0; i<8; i++) {
                    recd_codeword <<= 1;
                    recd_codeword |= (f->rx_bits[i] & 0x1);
                }
                for(i=11; i<15; i++) {
                    recd_codeword <<= 1;
                    recd_codeword |= (f->rx_bits[i] & 0x1);
                }
                for(i=bits_per_codec_frame; i<bits_per_codec_frame+11; i++) {
                    recd_codeword <<= 1;
                    recd_codeword |= (f->rx_bits[i] & 0x1);
                }
                codeword1 = golay23_decode(recd_codeword);
                f->total_bit_errors += golay23_count_errors(recd_codeword, codeword1);
                f->total_bits       += 23;

                //codeword1 = recd_codeword;
                //fprintf(stderr, "received codeword1: 0x%x  decoded codeword1: 0x%x\n", recd_codeword, codeword1);

                for(i=0; i<bits_per_codec_frame; i++)
                    f->codec_bits[i] = f->rx_bits[i];

                for(i=0; i<8; i++) {
                    f->codec_bits[i] = (codeword1 >> (22-i)) & 0x1;
                }
                for(i=8,j=11; i<12; i++,j++) {
                    f->codec_bits[j] = (codeword1 >> (22-i)) & 0x1;
                }

                // extract txt msg data bit ------------------------------------------------------------

                data_flag_index = codec2_get_spare_bit_index(f->codec2);
                abit[0] = f->codec_bits[data_flag_index];

                n_ascii = varicode_decode(&f->varicode_dec_states, &ascii_out, abit, 1, 1);
                if (n_ascii && (f->freedv_put_next_rx_char != NULL)) {
                    (*f->freedv_put_next_rx_char)(f->callback_state, ascii_out);
                }

                // reconstruct missing bit we steal for data bit and decode speech

                codec2_rebuild_spare_bit(f->codec2, f->codec_bits);

                // pack bits, MSB received first

                bit  = 7;
                byte = 0;
                memset(f->packed_codec_bits, 0,  bytes_per_codec_frame);
                for(i=0; i<bits_per_codec_frame; i++) {
                    f->packed_codec_bits[byte] |= (f->codec_bits[i] << bit);
                    bit--;
                    if(bit < 0) {
                        bit = 7;
                        byte++;
                    }
                }
                *valid = 1;
            }
            else {
                int   test_frame_sync, bit_errors, ntest_bits, k;
                short error_pattern[fdmdv_error_pattern_size(f->fdmdv)];

                for(k=0; k<2; k++) {
                    /* test frames, so lets sync up to the test frames and count any errors */

                    fdmdv_put_test_bits(f->fdmdv, &test_frame_sync, error_pattern, &bit_errors, &ntest_bits, &f->rx_bits[k*bits_per_fdmdv_frame]);

                    if (test_frame_sync == 1) {
                        f->test_frame_sync_state = 1;
                        f->test_frame_count = 0;
                    }

                    if (f->test_frame_sync_state) {
                        if (f->test_frame_count == 0) {
                            f->total_bit_errors += bit_errors;
                            f->total_bits += ntest_bits;
                            if (f->freedv_put_error_pattern != NULL) {
                                (*f->freedv_put_error_pattern)(f->error_pattern_callback_state, error_pattern, fdmdv_error_pattern_size(f->fdmdv));
                            }
                        }
                        f->test_frame_count++;
                        if (f->test_frame_count == 4)
                            f->test_frame_count = 0;
                    }

                    //fprintf(stderr, "test_frame_sync: %d test_frame_sync_state: %d bit_errors: %d ntest_bits: %d\n",
                    //        test_frame_sync, f->test_frame_sync_state, bit_errors, ntest_bits);
                }
            }


            /* squelch if beneath SNR threshold or test frames enabled */

            if ((f->squelch_en && (f->stats.snr_est < f->snr_squelch_thresh)) || f->test_frames) {
                //fprintf(stderr,"squelch %f %f !\n", f->stats.snr_est, f->snr_squelch_thresh);
                *valid = 0;
            }

            nout = f->n_speech_samples;

        }

        /* note this freewheels if reliable sync dissapears on bad channels */

        if (f->evenframe)
            f->evenframe = 0;
        else
            f->evenframe = 1;
        //fprintf(stderr,"%d\n",  f->evenframe);

    } /* if (sync) .... */
    else {
        /* if not in sync pass through analog samples */
        /* this lets us "hear" whats going on, e.g. during tuning */

        //fprintf(stderr, "out of sync\n");

        if (f->squelch_en == 0) {
	    *valid = -1;
        }
        else {
	    *valid = 0;
        }
        //fprintf(stderr, "%d %d %d\n", nin_prev, speech_out[0], speech_out[nin_prev-1]);
        nout = nin_prev;
    }
    return nout;
}

static int freedv_comprx_700(struct freedv *f, COMP demod_in_8kHz[], int *valid) {
    int                 bits_per_codec_frame, bytes_per_codec_frame;
    int                 i, j, bit, byte, nout, k;
    int                 data_flag_index, n_ascii, nspare;
    short               abit[1];
    char                ascii_out;
    float rx_bits[COHPSK_BITS_PER_FRAME]; /* soft decn rx bits */
    int   sync;
    int   frames;

    bits_per_codec_frame  = codec2_bits_per_frame(f->codec2);
    bytes_per_codec_frame = (bits_per_codec_frame + 7) / 8;
    frames = f->n_codec_bits / bits_per_codec_frame;
    nout = f->n_speech_samples;

    // echo samples back out as default (say if sync not found)
    *valid = -1;

    // quisk_cfInterpDecim() modifies input data so lets make a copy just in case there
    // is no sync and we need to echo inout to output

    COMP demod_in[freedv_nin(f)];
    for(i=0; i<freedv_nin(f); i++)
        demod_in[i] = demod_in_8kHz[i];

    i = quisk_cfInterpDecim((complex float *)demod_in, freedv_nin(f), f->ptFilter8000to7500, 15, 16);
    //if (i != f->nin)
    //    printf("freedv_comprx decimation: input %d output %d\n", freedv_nin(f), i);

    for(i=0; i<f->nin; i++)
        demod_in[i] = fcmult(1.0/FDMDV_SCALE, demod_in[i]);
    
    cohpsk_demod(f->cohpsk, rx_bits, &sync, demod_in, &f->nin);

    f->sync = sync;
    cohpsk_get_demod_stats(f->cohpsk, &f->stats);
    f->snr_est = f->stats.snr_est;

    memset(f->packed_codec_bits, 0, bytes_per_codec_frame * frames);

    if (sync) {

        if (f->test_frames == 0) {
            data_flag_index = codec2_get_spare_bit_index(f->codec2);

            /* optional smoothing of codec symbols */

            if (f->smooth_symbols) {

                for(i=0; i<bits_per_codec_frame; i++) {
                    rx_bits[i] += rx_bits[i+bits_per_codec_frame];
                    rx_bits[i+bits_per_codec_frame] = rx_bits[i];
                }
            }

            byte = 0;
            for (j=0; j<COHPSK_BITS_PER_FRAME; j+=bits_per_codec_frame) {

                /* extract txt msg data bit(s) */

                switch(f->mode) {
                case FREEDV_MODE_700:
                    nspare = 2;
                    break;
                case FREEDV_MODE_700B:
                    nspare = 1; // Just one spare bit for FREEDV_MODE_700B
                    break;
                case FREEDV_MODE_700C:
                    nspare = 0; // and no spare bits for 700C atm
                    break;
                default:
                    assert(0);
                }

                for(k=0; k<nspare; k++)  {
                    abit[0] = rx_bits[data_flag_index+j+k] < 0.0;

                    n_ascii = varicode_decode(&f->varicode_dec_states, &ascii_out, abit, 1, 1);
                    if (n_ascii && (f->freedv_put_next_rx_char != NULL)) {
                        (*f->freedv_put_next_rx_char)(f->callback_state, ascii_out);
                    }
                }

                /* pack bits, MSB received first */

                bit = 7;
                for(i=0; i<bits_per_codec_frame; i++) {
                    f->packed_codec_bits[byte] |= ((rx_bits[j+i] < 0.0) << bit);
                    bit--;
                    if (bit < 0) {
                        bit = 7;
                        byte++;
                    }
                }
		if (bit != 7)
		    byte++;

                if (f->squelch_en && (f->stats.snr_est < f->snr_squelch_thresh)) {
		   *valid = 0;
                }
		*valid = 1;
            }
            nout = f->n_speech_samples;
        }
        else {
            //fprintf(stderr, " freedv_api:  f->test_frames_diversity: %d\n", f->test_frames_diversity);

            if (f->test_frames_diversity) {
                /* normal operation - error pattern on frame after diveristy combination */
                short error_pattern[COHPSK_BITS_PER_FRAME];
                int   bit_errors;

                /* test data, lets see if we can sync to the test data sequence */

                char rx_bits_char[COHPSK_BITS_PER_FRAME];
                for(i=0; i<COHPSK_BITS_PER_FRAME; i++)
                    rx_bits_char[i] = rx_bits[i] < 0.0;
                cohpsk_put_test_bits(f->cohpsk, &f->test_frame_sync_state, error_pattern, &bit_errors, rx_bits_char, 0);
                if (f->test_frame_sync_state) {
                    f->total_bit_errors += bit_errors;
                    f->total_bits       += COHPSK_BITS_PER_FRAME;
                    if (f->freedv_put_error_pattern != NULL) {
                        (*f->freedv_put_error_pattern)(f->error_pattern_callback_state, error_pattern, COHPSK_BITS_PER_FRAME);
                    }
                }
            } 
            else {
                /* calculate error pattern on uncombined carriers - test mode to spot any carrier specific issues like
                   tx passband filtering */

                short error_pattern[2*COHPSK_BITS_PER_FRAME];
                char  rx_bits_char[COHPSK_BITS_PER_FRAME];
                int   bit_errors_lower, bit_errors_upper;

                /* lower group of carriers */

                float *rx_bits_lower = cohpsk_get_rx_bits_lower(f->cohpsk);
                for(i=0; i<COHPSK_BITS_PER_FRAME; i++) {
                    rx_bits_char[i] = rx_bits_lower[i] < 0.0;
                }
                cohpsk_put_test_bits(f->cohpsk, &f->test_frame_sync_state, error_pattern, &bit_errors_lower, rx_bits_char, 0);

                /* upper group of carriers */

                float *rx_bits_upper = cohpsk_get_rx_bits_upper(f->cohpsk);
                for(i=0; i<COHPSK_BITS_PER_FRAME; i++) {
                    rx_bits_char[i] = rx_bits_upper[i] < 0.0;
                }
                cohpsk_put_test_bits(f->cohpsk, &f->test_frame_sync_state_upper, &error_pattern[COHPSK_BITS_PER_FRAME], &bit_errors_upper, rx_bits_char, 1);
                //                fprintf(stderr, " freedv_api:  f->test_frame_sync_state: %d f->test_frame_sync_state_upper: %d\n", 
                //        f->test_frame_sync_state, f->test_frame_sync_state_upper);

                /* combine total errors and call callback */

                if (f->test_frame_sync_state && f->test_frame_sync_state_upper) {
                    f->total_bit_errors += bit_errors_lower + bit_errors_upper;
                    f->total_bits       += 2*COHPSK_BITS_PER_FRAME;
                    if (f->freedv_put_error_pattern != NULL) {
                        (*f->freedv_put_error_pattern)(f->error_pattern_callback_state, error_pattern, 2*COHPSK_BITS_PER_FRAME);
                    }
                }

            }
            
	    *valid = 0;
            nout = f->n_speech_samples;
        }

    }

    /* no valid FreeDV signal - squelch output */

    if (sync == 0) {
        nout = freedv_nin(f);
        if (f->squelch_en) {
	    *valid = 0;
        }
    }
    return nout;
}

/*
  700D demod function that can support complex (float) or real (short)
  samples.  The real short samples are useful for low memory overhead,
  such at the SM1000.
*/

static int freedv_comp_short_rx_700d(struct freedv *f, void *demod_in_8kHz, int demod_in_is_short, float gain, int *valid) {
    int   bits_per_codec_frame, bytes_per_codec_frame;
    int   i, j, bit, byte, nout, k;
    int   n_ascii;
    char  ascii_out;
    int   frames;
    struct OFDM *ofdm = f->ofdm;
    struct LDPC *ldpc = f->ldpc;
    
    int    data_bits_per_frame = ldpc->data_bits_per_frame;
    int    coded_bits_per_frame = ldpc->coded_bits_per_frame;
    int    coded_syms_per_frame = ldpc->coded_syms_per_frame;
    int    interleave_frames = f->interleave_frames;
    COMP  *codeword_symbols = f->codeword_symbols;
    float *codeword_amps = f->codeword_amps;
    int    rx_bits[ofdm_bitsperframe];
    short txt_bits[ofdm_ntxtbits];
    COMP  payload_syms[coded_syms_per_frame];
    float payload_amps[coded_syms_per_frame];
   
    bits_per_codec_frame  = codec2_bits_per_frame(f->codec2);
    bytes_per_codec_frame = (bits_per_codec_frame + 7) / 8;
    frames = f->n_codec_bits / bits_per_codec_frame;

    // pass through is too noisey ....
    //nout = f->n_speech_samples;
    nout = 0;
    
    int Nerrs_raw = 0;
    int Nerrs_coded = 0;
    int iter = 0;
    int parityCheckCount = 0;
    uint8_t rx_uw[ofdm_nuwbits];

    float new_gain = gain / OFDM_AMP_SCALE;
    
    assert((demod_in_is_short == 0) || (demod_in_is_short == 1));

    /* echo samples back out as default (say if sync not found) */
    
    *valid = 1;
    f->sync = f->stats.sync = 0;
    
    /* TODO estimate this properly from signal */
    
    float EsNo = 3.0;
    
    /* looking for modem sync */
    
    if (ofdm->sync_state == search) {
        if (demod_in_is_short)
            ofdm_sync_search_shorts(f->ofdm, (short*)demod_in_8kHz, new_gain);
        else
            ofdm_sync_search(f->ofdm, (COMP*)demod_in_8kHz);
    }

     /* OK modem is in sync */
    
    if ((ofdm->sync_state == synced) || (ofdm->sync_state == trial)) {
        if (demod_in_is_short)
            ofdm_demod_shorts(ofdm, rx_bits, (short*)demod_in_8kHz, new_gain);
        else
            ofdm_demod(ofdm, rx_bits, (COMP*)demod_in_8kHz);
            
        ofdm_disassemble_modem_frame(ofdm, rx_uw, payload_syms, payload_amps, txt_bits);

        f->sync = 1;
        ofdm_get_demod_stats(f->ofdm, &f->stats);
        f->snr_est = f->stats.snr_est;

        assert((ofdm_nuwbits+ofdm_ntxtbits+coded_bits_per_frame) == ofdm_bitsperframe);

        /* now we need to buffer for de-interleaving -------------------------------------*/
                
        /* shift interleaved symbol buffers to make room for new symbols */
                
        for(i=0, j=coded_syms_per_frame; j<interleave_frames*coded_syms_per_frame; i++,j++) {
            codeword_symbols[i] = codeword_symbols[j];
            codeword_amps[i] = codeword_amps[j];
        }

        /* newest symbols at end of buffer (uses final i from last loop), note we 
           change COMP formats from what modem uses internally */
                
        for(i=(interleave_frames-1)*coded_syms_per_frame,j=0; i<interleave_frames*coded_syms_per_frame; i++,j++) {
            codeword_symbols[i] = payload_syms[j];
            codeword_amps[i]    = payload_amps[j];
         }
               
        /* run de-interleaver */
                
        COMP  codeword_symbols_de[interleave_frames*coded_syms_per_frame];
        float codeword_amps_de[interleave_frames*coded_syms_per_frame];
        gp_deinterleave_comp (codeword_symbols_de, codeword_symbols, interleave_frames*coded_syms_per_frame);
        gp_deinterleave_float(codeword_amps_de   , codeword_amps   , interleave_frames*coded_syms_per_frame);

        float llr[coded_bits_per_frame];
        uint8_t out_char[coded_bits_per_frame];

        interleaver_sync_state_machine(ofdm, ldpc, ofdm_config, codeword_symbols_de, codeword_amps_de, EsNo,
                                       interleave_frames, &iter, &parityCheckCount, &Nerrs_coded);
                                         
        if ((ofdm->sync_state_interleaver == synced) && (ofdm->frame_count_interleaver == interleave_frames)) {
            ofdm->frame_count_interleaver = 0;

            if (f->test_frames) {
                int tmp[interleave_frames];
                Nerrs_raw = count_uncoded_errors(ldpc, ofdm_config, tmp, interleave_frames, codeword_symbols_de);
                f->total_bit_errors += Nerrs_raw;
                f->total_bits       += ofdm_bitsperframe*interleave_frames;
            }

            memset(f->packed_codec_bits, 0, bytes_per_codec_frame * frames);
            byte = 0; f->modem_frame_count_rx = 0;
            
            for (j=0; j<interleave_frames; j++) {
                symbols_to_llrs(llr, &codeword_symbols_de[j*coded_syms_per_frame],
                                &codeword_amps_de[j*coded_syms_per_frame],
                                EsNo, ofdm->mean_amp, coded_syms_per_frame);               
                iter = run_ldpc_decoder(ldpc, out_char, llr, &parityCheckCount);

                if (f->test_frames) {
                    uint8_t payload_data_bits[data_bits_per_frame];
                    ofdm_generate_payload_data_bits(payload_data_bits, data_bits_per_frame);
                    Nerrs_coded = count_errors(payload_data_bits, out_char, data_bits_per_frame);
                    f->total_bit_errors_coded += Nerrs_coded;
                    f->total_bits_coded       += data_bits_per_frame;
                } else {

                    /* a frame of valid Codec 2 bits, pack into Codec 2 frame  */

                    for (i=0; i<data_bits_per_frame; i+=bits_per_codec_frame) {

                        /* pack bits, MSB received first */

                        bit = 7;
                        for(k=0; k<bits_per_codec_frame; k++) {
                            f->packed_codec_bits[byte] |= (out_char[i+k] << bit);
                            bit--;
                            if (bit < 0) {
                                bit = 7;
                                byte++;
                            }
                        }
                        if (bit != 7)
                            byte++;
                    }
                    
                }
            } /* for interleave frames ... */

            /* make sure we don't overrun packed byte array */

            assert(byte <= f->nbyte_packed_codec_bits);
                   
            nout = f->n_speech_samples;                  

            if (f->squelch_en && (f->stats.snr_est < f->snr_squelch_thresh)) {
                *valid = 0;
            }
            
        } /* if interleaver synced ..... */

        /* If modem is synced we can decode txt bits */
        
        for(k=0; k<ofdm_ntxtbits; k++)  { 
            //fprintf(stderr, "txt_bits[%d] = %d\n", k, rx_bits[i]);
            n_ascii = varicode_decode(&f->varicode_dec_states, &ascii_out, &txt_bits[k], 1, 1);
            if (n_ascii && (f->freedv_put_next_rx_char != NULL)) {
                (*f->freedv_put_next_rx_char)(f->callback_state, ascii_out);
            }
        }

        /* estimate uncoded BER from UW.  Coded bit errors could
           probably be estimated as half of all failed LDPC parity
           checks */

        for(i=0; i<ofdm_nuwbits; i++) {         
            if (rx_uw[i] != ofdm->tx_uw[i]) {
                f->total_bit_errors++;
            }
        }
        f->total_bits += ofdm_nuwbits;          

    } /* if modem synced .... */ else {
        *valid = -1;
    }

    /* iterate state machine and update nin for next call */
    
    f->nin = ofdm_get_nin(ofdm);
    //fprintf(stderr, "nin: %d\n", ofdm_get_nin(ofdm));
    ofdm_sync_state_machine(ofdm, rx_uw);

    if (f->verbose && (ofdm->last_sync_state == search)) {
        fprintf(stderr, "%3d st: %-6s euw: %2d %1d f: %5.1f ist: %-6s %2d eraw: %3d ecdd: %3d iter: %3d pcc: %3d vld: %d, nout: %4d\n",
                f->frames++, statemode[ofdm->last_sync_state], ofdm->uw_errors, ofdm->sync_counter, 
		(double)ofdm->foff_est_hz,
                statemode[ofdm->last_sync_state_interleaver], ofdm->frame_count_interleaver,
                Nerrs_raw, Nerrs_coded, iter, parityCheckCount, *valid, nout);
    }
    
    /* no valid FreeDV signal - squelch output */
    
    bool sync = ((ofdm->sync_state == synced) || (ofdm->sync_state == trial));
    if (sync == false) {
         if (f->squelch_en == true) {
 	    *valid = 0;
         }
         //f->snr_est = 0.0;
    }
    
    //fprintf(stderr, "sync: %d valid: %d snr: %3.2f\n", f->sync, *valid, f->snr_est);
    
    return nout;
}

#ifdef __LPCNET__
static int freedv_comprx_2020(struct freedv *f, COMP demod_in[], int *valid) {
    int   i, j, nout, k;
    int   n_ascii;
    char  ascii_out;
    struct OFDM *ofdm = f->ofdm;
    struct LDPC *ldpc = f->ldpc;
    
    int    data_bits_per_frame = ldpc->data_bits_per_frame;
    int    coded_bits_per_frame = ldpc->coded_bits_per_frame;
    int    coded_syms_per_frame = ldpc->coded_syms_per_frame;
    int    interleave_frames = f->interleave_frames;
    COMP  *codeword_symbols = f->codeword_symbols;
    float *codeword_amps = f->codeword_amps;
    int    rx_bits[ofdm_bitsperframe];
    short txt_bits[ofdm_ntxtbits];
    COMP  payload_syms[coded_syms_per_frame];
    float payload_amps[coded_syms_per_frame];
   
    // pass through is too noisey ....
    //nout = f->n_speech_samples;
    nout = 0;
    
    int Nerrs_raw = 0;
    int Nerrs_coded = 0;
    int iter = 0;
    int parityCheckCount = 0;
    uint8_t rx_uw[ofdm_nuwbits];

    /* echo samples back out as default (say if sync not found) */
    
    *valid = 1;
    f->sync = f->stats.sync = 0;
    
    /* TODO estimate this properly from signal */

    // TODO: should be higher for 2020?
    float EsNo = 3.0;
    
    /* looking for modem sync */
    
    if (ofdm->sync_state == search) {
        ofdm_sync_search(f->ofdm, demod_in);
    }

    /* OK modem is in sync */
    
    if ((ofdm->sync_state == synced) || (ofdm->sync_state == trial)) {
        ofdm_demod(ofdm, rx_bits, demod_in);
        ofdm_disassemble_modem_frame(ofdm, rx_uw, payload_syms, payload_amps, txt_bits);

        f->sync = 1;
        ofdm_get_demod_stats(f->ofdm, &f->stats);
        f->snr_est = f->stats.snr_est;
        
        assert((ofdm_nuwbits+ofdm_ntxtbits+coded_bits_per_frame) == ofdm_bitsperframe);

        /* now we need to buffer for de-interleaving -------------------------------------*/
                
        /* shift interleaved symbol buffers to make room for new symbols */
                
        for(i=0, j=coded_syms_per_frame; j<interleave_frames*coded_syms_per_frame; i++,j++) {
            codeword_symbols[i] = codeword_symbols[j];
            codeword_amps[i] = codeword_amps[j];
        }

        /* newest symbols at end of buffer (uses final i from last loop), note we 
           change COMP formats from what modem uses internally */
                
        for(i=(interleave_frames-1)*coded_syms_per_frame,j=0; i<interleave_frames*coded_syms_per_frame; i++,j++) {
            codeword_symbols[i] = payload_syms[j];
            codeword_amps[i]    = payload_amps[j];
         }
               
        /* run de-interleaver */
                
        COMP  codeword_symbols_de[interleave_frames*coded_syms_per_frame];
        float codeword_amps_de[interleave_frames*coded_syms_per_frame];
        gp_deinterleave_comp (codeword_symbols_de, codeword_symbols, interleave_frames*coded_syms_per_frame);
        gp_deinterleave_float(codeword_amps_de   , codeword_amps   , interleave_frames*coded_syms_per_frame);

        float llr[coded_bits_per_frame];
        uint8_t out_char[coded_bits_per_frame];

        interleaver_sync_state_machine(ofdm, ldpc, ofdm_config, codeword_symbols_de, codeword_amps_de, EsNo,
                                       interleave_frames, &iter, &parityCheckCount, &Nerrs_coded);
                                         
        if ((ofdm->sync_state_interleaver == synced) && (ofdm->frame_count_interleaver == interleave_frames)) {
            ofdm->frame_count_interleaver = 0;

            if (f->test_frames) {
                int tmp[interleave_frames];
                Nerrs_raw = count_uncoded_errors(ldpc, ofdm_config, tmp, interleave_frames, codeword_symbols_de);
                f->total_bit_errors += Nerrs_raw;
                f->total_bits       += ofdm_bitsperframe*interleave_frames;
            }

            f->modem_frame_count_rx = 0;
            
            for (j=0; j<interleave_frames; j++) {
                symbols_to_llrs(llr, &codeword_symbols_de[j * coded_syms_per_frame],
                                &codeword_amps_de[j * coded_syms_per_frame],
                                EsNo, ofdm->mean_amp, coded_syms_per_frame);                           
               if (ldpc->data_bits_per_frame == ldpc->ldpc_data_bits_per_frame) {
                    /* all data bits in code word used */
                    iter = run_ldpc_decoder(ldpc, out_char, llr, &parityCheckCount);
                } else {
                    /* all data bits in code word used */
                    /* some unused data bits, set these to known values to strengthen code */
                    float llr_full_codeword[ldpc->ldpc_coded_bits_per_frame];
                    int unused_data_bits = ldpc->ldpc_data_bits_per_frame - ldpc->data_bits_per_frame;
                                
                    // received data bits
                    for (i = 0; i < ldpc->data_bits_per_frame; i++)
                        llr_full_codeword[i] = llr[i]; 
                    // known bits ... so really likely
                    for (i = ldpc->data_bits_per_frame; i < ldpc->ldpc_data_bits_per_frame; i++)
                        llr_full_codeword[i] = -100.0;
                    // parity bits at end
                    for (i = ldpc->ldpc_data_bits_per_frame; i < ldpc->ldpc_coded_bits_per_frame; i++)
                        llr_full_codeword[i] = llr[i-unused_data_bits]; 
                    iter = run_ldpc_decoder(ldpc, out_char, llr_full_codeword, &parityCheckCount);
                }
                            
                if (f->test_frames) {
                    uint8_t payload_data_bits[data_bits_per_frame];
                    ofdm_generate_payload_data_bits(payload_data_bits, data_bits_per_frame);
                    Nerrs_coded = count_errors(payload_data_bits, out_char, data_bits_per_frame);
                    f->total_bit_errors_coded += Nerrs_coded;
                    f->total_bits_coded       += data_bits_per_frame;
                } else {
                    memcpy(f->packed_codec_bits+j*data_bits_per_frame, out_char, data_bits_per_frame);
                }
            } /* for interleave frames ... */
                   
            nout = f->n_speech_samples;                  

            if (f->squelch_en && (f->stats.snr_est < f->snr_squelch_thresh)) {
                *valid = 0;
            }
            
        } /* if interleaver synced ..... */

        /* If modem is synced we can decode txt bits */
        
        for(k=0; k<ofdm_ntxtbits; k++)  { 
            //fprintf(stderr, "txt_bits[%d] = %d\n", k, rx_bits[i]);
            n_ascii = varicode_decode(&f->varicode_dec_states, &ascii_out, &txt_bits[k], 1, 1);
            if (n_ascii && (f->freedv_put_next_rx_char != NULL)) {
                (*f->freedv_put_next_rx_char)(f->callback_state, ascii_out);
            }
        }

        /* estimate uncoded BER from UW.  Coded bit errors could
           probably be estimated as half of all failed LDPC parity
           checks */

        for(i=0; i<ofdm_nuwbits; i++) {         
            if (rx_uw[i] != ofdm->tx_uw[i]) {
                f->total_bit_errors++;
            }
        }
        f->total_bits += ofdm_nuwbits;          

    } /* if modem synced .... */ else {
        *valid = -1;
    }

    /* iterate state machine and update nin for next call */
    
    f->nin = ofdm_get_nin(ofdm);
    //fprintf(stderr, "nin: %d\n", ofdm_get_nin(ofdm));
    ofdm_sync_state_machine(ofdm, rx_uw);

    if ((f->verbose && (ofdm->last_sync_state == search)) || (f->verbose == 2)) {
        fprintf(stderr, "%3d st: %-6s euw: %2d %1d f: %5.1f ist: %-6s %2d eraw: %3d ecdd: %3d iter: %3d pcc: %3d vld: %d, nout: %4d\n",
                f->frames++, statemode[ofdm->last_sync_state], ofdm->uw_errors, ofdm->sync_counter, 
		(double)ofdm->foff_est_hz,
                statemode[ofdm->last_sync_state_interleaver], ofdm->frame_count_interleaver,
                Nerrs_raw, Nerrs_coded, iter, parityCheckCount, *valid, nout);
    }
    
    /* no valid FreeDV signal - squelch output */
    
    bool sync = ((ofdm->sync_state == synced) || (ofdm->sync_state == trial));
    if (sync == false) {
         if (f->squelch_en == true) {
 	    *valid = 0;
         }
         //f->snr_est = 0.0;
    }
    
    //fprintf(stderr, "sync: %d valid: %d snr: %3.2f\n", f->sync, *valid, f->snr_est);
    
    return nout;
}
#endif

/* complex input rx API function */
int freedv_comprx(struct freedv *f, short speech_out[], COMP demod_in[]) {
    assert(f != NULL);
    int bits_per_codec_frame, bytes_per_codec_frame;
    int i, nout = 0;
    int valid = 0;
    
    assert(f->nin <= f->n_max_modem_samples);

    if (FDV_MODE_ACTIVE( FREEDV_MODE_1600, f->mode)) {
        nout = freedv_comprx_fdmdv_1600(f, demod_in, &valid);
    }
    if ((FDV_MODE_ACTIVE( FREEDV_MODE_700, f->mode)) || (FDV_MODE_ACTIVE( FREEDV_MODE_700B, f->mode)) || (FDV_MODE_ACTIVE( FREEDV_MODE_700C, f->mode))) {
        nout = freedv_comprx_700(f, demod_in, &valid);
    }

    if( (FDV_MODE_ACTIVE( FREEDV_MODE_2400A, f->mode)) || (FDV_MODE_ACTIVE( FREEDV_MODE_2400B, f->mode)) || (FDV_MODE_ACTIVE( FREEDV_MODE_800XA, f->mode))){
        nout = freedv_comprx_fsk(f, demod_in, &valid);
    }

    if (FDV_MODE_ACTIVE( FREEDV_MODE_700D, f->mode)) {
<<<<<<< HEAD
        nout = freedv_comp_short_rx_700d(f, (void*)demod_in, 0, 1.0, &valid);
=======
        nout = freedv_comp_short_rx_700d(f, demod_in, 0, 1.0, &valid);
>>>>>>> 0a10877d
    }
    
    if (FDV_MODE_ACTIVE( FREEDV_MODE_2020, f->mode)) {
#ifdef __LPCNET__
        freedv_comprx_2020(f, demod_in, &valid);
#endif
    }
    
    if (valid == 0) {
        /* squelch */
        for (i = 0; i < nout; i++)
            speech_out[i] = 0;
    }
    else if (valid < 0) {
        /* we havent got sync so play undemodulated audio from radio.  This might
           not work for all modes due to nin bouncing about */
        for (i = 0; i < nout; i++)
            speech_out[i] = demod_in[i].real;
    }
    else {
        /* decode audio  -----------------------------------------------*/

        if(FDV_MODE_ACTIVE( FREEDV_MODE_2020, f->mode)) {
#ifdef __LPCNET__
            /* LPCNet decoder */
            int bits_per_codec_frame = lpcnet_bits_per_frame(f->lpcnet);
            int data_bits_per_frame = f->ldpc->data_bits_per_frame;
            int frames = data_bits_per_frame/bits_per_codec_frame;            
        
            /*
              fprintf(stderr, "  modem_frame_count_rx: %d nout: %d frames: %d data_bits_per_frame: %d interleave_frames: %d\n",
                    f->modem_frame_count_rx, nout, frames, data_bits_per_frame, f->interleave_frames);
            */
            if (f->modem_frame_count_rx < f->interleave_frames) {
                nout = f->n_speech_samples;
                for (i = 0; i < frames; i++) {
                    lpcnet_dec(f->lpcnet, (char*)f->packed_codec_bits + (i + frames*f->modem_frame_count_rx)* bits_per_codec_frame, speech_out);
                    speech_out += lpcnet_samples_per_frame(f->lpcnet);
                }
                f->modem_frame_count_rx++;
            }
 #endif          
        }
        else {
            bits_per_codec_frame  = codec2_bits_per_frame(f->codec2);
            bytes_per_codec_frame = (bits_per_codec_frame + 7) / 8;

            if(FDV_MODE_ACTIVE( FREEDV_MODE_700D, f->mode)) {

                /* 700D a bit special due to interleaving */

                if (f->modem_frame_count_rx < f->interleave_frames) {
                    int data_bits_per_frame = f->ldpc->data_bits_per_frame;
                    int frames = data_bits_per_frame/bits_per_codec_frame;            
                    nout = f->n_speech_samples;
                    //fprintf(stderr, "modem_frame_count_rx: %d nout: %d\n", f->modem_frame_count_rx, nout);
                    for (i = 0; i < frames; i++) {
                        codec2_decode(f->codec2, speech_out, f->packed_codec_bits + (i + frames*f->modem_frame_count_rx)* bytes_per_codec_frame);
                        speech_out += codec2_samples_per_frame(f->codec2);
                    }
                    f->modem_frame_count_rx++;
                }
            } else { 
                /* non-interleaved Codec 2 modes */
                
                int frames = f->n_codec_bits / bits_per_codec_frame;
                //fprintf(stderr, "frames: %d\n", frames);
                for (i = 0; i < frames; i++) {
                    codec2_decode(f->codec2, speech_out, f->packed_codec_bits + i * bytes_per_codec_frame);
                    speech_out += codec2_samples_per_frame(f->codec2);
                }
            }
        }
    }

    //fprintf(stderr,"freedv_nin(f): %d nout: %d valid: %d\n", freedv_nin(f), nout, valid);
    return nout;
}

/* memory efficient real short version - just for 700D  */
int freedv_shortrx(struct freedv *f, short speech_out[], short demod_in[], float gain) {
    assert(f != NULL);
    int                 bits_per_codec_frame, bytes_per_codec_frame;
    int                 i, nout = 0;
    int valid = 0;

    // At this stage short interface only supported for 700D, to help
    // memory requirements on stm32
    assert(f->mode == FREEDV_MODE_700D);
    
    assert(f->nin <= f->n_max_modem_samples);

    bits_per_codec_frame  = codec2_bits_per_frame(f->codec2);
    bytes_per_codec_frame = (bits_per_codec_frame + 7) / 8;

    if (FDV_MODE_ACTIVE( FREEDV_MODE_700D, f->mode)) {
        nout = freedv_comp_short_rx_700d(f, (void*)demod_in, 1, gain, &valid);
    }
    
    if (valid == 0) {
        //fprintf(stderr, "squelch nout: %d\n", nout);
        
        /* squelch */
        
        for (i = 0; i < nout; i++)
            speech_out[i] = 0;
    }
    else if (valid < 0) {
        /* we havent got sync so play audio from radio.  This might
           not work for all modes due to nin bouncing about */
        for (i = 0; i < nout; i++)
            speech_out[i] = demod_in[i];
    }
    else {
        /* decoded audio to play */
        
        int data_bits_per_frame = f->ldpc->data_bits_per_frame;
        int frames = data_bits_per_frame/bits_per_codec_frame;
            
        nout = 0;
        if (f->modem_frame_count_rx < f->interleave_frames) {
            nout = f->n_speech_samples;
            //fprintf(stderr, "modem_frame_count_rx: %d nout: %d\n", f->modem_frame_count_rx, nout);
            for (i = 0; i < frames; i++) {
                codec2_decode(f->codec2, speech_out, f->packed_codec_bits + (i + frames*f->modem_frame_count_rx)* bytes_per_codec_frame);
                speech_out += codec2_samples_per_frame(f->codec2);
            }
            f->modem_frame_count_rx++;
        }
    }

    return nout;
}


int freedv_codecrx(struct freedv *f, unsigned char *packed_codec_bits, short demod_in[])
{
    assert(f != NULL);
    int i;
    int nin = freedv_nin(f);
    int valid;
    int ret = 0;
    int bits_per_codec_frame = codec2_bits_per_frame(f->codec2);

    assert(nin <= f->n_max_modem_samples);

    if (FDV_MODE_ACTIVE( FREEDV_MODE_700D, f->mode) == false) {
        COMP rx_fdm[f->n_max_modem_samples];
    
        for(i=0; i<nin; i++) {
            rx_fdm[i].real = (float)demod_in[i];
            rx_fdm[i].imag = 0.0;
        }

        if (FDV_MODE_ACTIVE( FREEDV_MODE_1600, f->mode)) {
            freedv_comprx_fdmdv_1600(f, rx_fdm, &valid);
        }

        if ((FDV_MODE_ACTIVE( FREEDV_MODE_700, f->mode)) || (FDV_MODE_ACTIVE( FREEDV_MODE_700B, f->mode)) || (FDV_MODE_ACTIVE( FREEDV_MODE_700C, f->mode))) {
            freedv_comprx_700(f, rx_fdm, &valid);
        }

        if( FDV_MODE_ACTIVE( FREEDV_MODE_2400A, f->mode) || FDV_MODE_ACTIVE( FREEDV_MODE_2400B, f->mode) || FDV_MODE_ACTIVE( FREEDV_MODE_800XA, f->mode)){
            freedv_comprx_fsk(f, rx_fdm, &valid);
        }
    }

    int bytes_per_codec_frame = (bits_per_codec_frame + 7) / 8;

    if (FDV_MODE_ACTIVE( FREEDV_MODE_700D, f->mode)) {
        freedv_comp_short_rx_700d(f, (void*)demod_in, 1, 1.0, &valid);

        int data_bits_per_frame = f->ldpc->data_bits_per_frame;
        int frames = data_bits_per_frame/bits_per_codec_frame;
            
        if (valid == 1 && f->modem_frame_count_rx < f->interleave_frames) {
             for (i = 0; i < frames; i++) {
                 memcpy(packed_codec_bits, f->packed_codec_bits + (i + frames*f->modem_frame_count_rx)* bytes_per_codec_frame, bytes_per_codec_frame);
                 packed_codec_bits += bytes_per_codec_frame;
                 ret += bytes_per_codec_frame;
             }
             f->modem_frame_count_rx++;
        }
	return ret;
    }

    if (valid == 1) {
        int codec_frames = f->n_codec_bits / bits_per_codec_frame;

        memcpy(packed_codec_bits, f->packed_codec_bits, bytes_per_codec_frame * codec_frames);
	ret = bytes_per_codec_frame * codec_frames;
    }
    
    return ret;
}

/*---------------------------------------------------------------------------*\

  FUNCTION....: freedv_get_version
  AUTHOR......: Jim Ahlstrom
  DATE CREATED: 28 July 2015

  Return the version of the FreeDV API.  This is meant to help API users determine when
  incompatible changes have occurred.

\*---------------------------------------------------------------------------*/

int freedv_get_version(void)
{
    return VERSION;
}

/*---------------------------------------------------------------------------*\

  FUNCTION....: freedv_set_callback_txt
  AUTHOR......: Jim Ahlstrom
  DATE CREATED: 28 July 2015

  Set the callback functions and the callback state pointer that will be used
  for the aux txt channel.  The freedv_callback_rx is a function pointer that
  will be called to return received characters.  The freedv_callback_tx is a
  function pointer that will be called to send transmitted characters.  The callback
  state is a user-defined void pointer that will be passed to the callback functions.
  Any or all can be NULL, and the default is all NULL.
  The function signatures are:
    void receive_char(void *callback_state, char c);
    char transmit_char(void *callback_state);

\*---------------------------------------------------------------------------*/

void freedv_set_callback_txt(struct freedv *f, freedv_callback_rx rx, freedv_callback_tx tx, void *state)
{
    if (FDV_MODE_ACTIVE( FREEDV_MODE_800XA, f->mode) == false) {
        f->freedv_put_next_rx_char = rx;
        f->freedv_get_next_tx_char = tx;
        f->callback_state = state;
    }
}

/*---------------------------------------------------------------------------*\

  FUNCTION....: freedv_set_callback_protocol
  AUTHOR......: Brady OBrien
  DATE CREATED: 21 February 2016

  Set the callback functions and callback pointer that will be used for the
  protocol data channel. freedv_callback_protorx will be called when a frame
  containing protocol data arrives. freedv_callback_prototx will be called
  when a frame containing protocol information is being generated. Protocol
  information is intended to be used to develop protocols and fancy features
  atop VHF freedv, much like those present in DMR.
   Protocol bits are to be passed in an msb-first char array
   The number of protocol bits are findable with freedv_get_protocol_bits
\*---------------------------------------------------------------------------*/

void freedv_set_callback_protocol(struct freedv *f, freedv_callback_protorx rx, freedv_callback_prototx tx, void *callback_state){
    if (FDV_MODE_ACTIVE( FREEDV_MODE_800XA, f->mode) == false) {
        f->freedv_put_next_proto = rx;
        f->freedv_get_next_proto = tx;
        f->proto_callback_state = callback_state;
    }
}

/*---------------------------------------------------------------------------*\

  FUNCTION....: freedv_set_callback_datarx / freedv_set_callback_datatx
  AUTHOR......: Jeroen Vreeken
  DATE CREATED: 04 March 2016

  Set the callback functions and callback pointer that will be used for the
  data channel. freedv_callback_datarx will be called when a packet has been
  successfully received. freedv_callback_data_tx will be called when 
  transmission of a new packet can begin.
  If the returned size of the datatx callback is zero the data frame is still
  generated, but will contain only a header update.
\*---------------------------------------------------------------------------*/
void freedv_set_callback_data(struct freedv *f, freedv_callback_datarx datarx, freedv_callback_datatx datatx, void *callback_state) {
    if ((FDV_MODE_ACTIVE( FREEDV_MODE_2400A, f->mode)) || (FDV_MODE_ACTIVE( FREEDV_MODE_2400B, f->mode)) || (FDV_MODE_ACTIVE( FREEDV_MODE_800XA, f->mode))){
        if (!f->deframer->fdc)
            f->deframer->fdc = freedv_data_channel_create();
        if (!f->deframer->fdc)
            return;
        
        freedv_data_set_cb_rx(f->deframer->fdc, datarx, callback_state);
        freedv_data_set_cb_tx(f->deframer->fdc, datatx, callback_state);
    }
}

/*---------------------------------------------------------------------------*\

  FUNCTION....: freedv_set_data_header
  AUTHOR......: Jeroen Vreeken
  DATE CREATED: 04 March 2016

  Set the data header for the data channel.
  Header compression will be used whenever packets from this header are sent.
  The header will also be used for fill packets when a data frame is requested
  without a packet available.
\*---------------------------------------------------------------------------*/
void freedv_set_data_header(struct freedv *f, unsigned char *header)
{
    if ((FDV_MODE_ACTIVE( FREEDV_MODE_2400A, f->mode)) || (FDV_MODE_ACTIVE( FREEDV_MODE_2400B, f->mode)) || (FDV_MODE_ACTIVE( FREEDV_MODE_800XA, f->mode))){
        if (!f->deframer->fdc)
            f->deframer->fdc = freedv_data_channel_create();
        if (!f->deframer->fdc)
            return;
        
        freedv_data_set_header(f->deframer->fdc, header);
    }
}

/*---------------------------------------------------------------------------*\

  FUNCTION....: freedv_get_modem_stats
  AUTHOR......: Jim Ahlstrom
  DATE CREATED: 28 July 2015

  Return data from the modem.  The arguments are pointers to the data items.  The
  pointers can be NULL if the data item is not wanted.

\*---------------------------------------------------------------------------*/

void freedv_get_modem_stats(struct freedv *f, int *sync, float *snr_est)
{
    if (FDV_MODE_ACTIVE( FREEDV_MODE_1600, f->mode))
        fdmdv_get_demod_stats(f->fdmdv, &f->stats);
    if ((FDV_MODE_ACTIVE( FREEDV_MODE_700, f->mode)) || (FDV_MODE_ACTIVE( FREEDV_MODE_700B, f->mode))  || (FDV_MODE_ACTIVE( FREEDV_MODE_700C, f->mode)))
        cohpsk_get_demod_stats(f->cohpsk, &f->stats);
    if (FDV_MODE_ACTIVE( FREEDV_MODE_700D, f->mode)) {
        ofdm_get_demod_stats(f->ofdm, &f->stats);
    }
    if (FDV_MODE_ACTIVE( FREEDV_MODE_2400B, f->mode)) {
        fmfsk_get_demod_stats(f->fmfsk, &f->stats);
    }
    if (sync) *sync = f->stats.sync;
    if (snr_est) *snr_est = f->stats.snr_est;
}

/*---------------------------------------------------------------------------*\

  FUNCTIONS...: freedv_set_*
  AUTHOR......: Jim Ahlstrom
  DATE CREATED: 28 July 2015

  Set some parameters used by FreeDV.  It is possible to write a macro using ## for
  this, but I wasn't sure it would be 100% portable.

\*---------------------------------------------------------------------------*/

// Set integers
void freedv_set_test_frames               (struct freedv *f, int val) {f->test_frames = val;}
void freedv_set_test_frames_diversity	  (struct freedv *f, int val) {f->test_frames_diversity = val;}
void freedv_set_squelch_en                (struct freedv *f, int val) {f->squelch_en = val;}
void freedv_set_total_bit_errors          (struct freedv *f, int val) {f->total_bit_errors = val;}
void freedv_set_total_bits                (struct freedv *f, int val) {f->total_bits = val;}
void freedv_set_total_bit_errors_coded    (struct freedv *f, int val) {f->total_bit_errors_coded = val;}
void freedv_set_total_bits_coded          (struct freedv *f, int val) {f->total_bits_coded = val;}
void freedv_set_clip                      (struct freedv *f, int val) {f->clip = val;}
void freedv_set_varicode_code_num         (struct freedv *f, int val) {varicode_set_code_num(&f->varicode_dec_states, val);}
void freedv_set_ext_vco                   (struct freedv *f, int val) {f->ext_vco = val;}


/* Band Pass Filter to cleanup OFDM tx waveform, only supported by FreeDV 700D */

void freedv_set_tx_bpf(struct freedv *f, int val) {
    if (FDV_MODE_ACTIVE( FREEDV_MODE_700D, f->mode)) {
        ofdm_set_tx_bpf(f->ofdm, val);
    }
}


void freedv_set_verbose(struct freedv *f, int verbosity) {
    f->verbose = verbosity;
    if (FDV_MODE_ACTIVE( FREEDV_MODE_700D, f->mode)) {
        ofdm_set_verbose(f->ofdm, f->verbose);
    }
}

// Set floats
void freedv_set_snr_squelch_thresh        (struct freedv *f, float val) {f->snr_squelch_thresh = val;}

void freedv_set_callback_error_pattern    (struct freedv *f, freedv_calback_error_pattern cb, void *state)
{
    f->freedv_put_error_pattern = cb;
    f->error_pattern_callback_state = state;
}

void freedv_set_carrier_ampl(struct freedv *f, int c, float ampl) {
    assert(FDV_MODE_ACTIVE( FREEDV_MODE_700C, f->mode));
    cohpsk_set_carrier_ampl(f->cohpsk, c, ampl);
}

/*---------------------------------------------------------------------------*\

  FUNCTIONS...: freedv_set_alt_modem_samp_rate
  AUTHOR......: Brady O'Brien
  DATE CREATED: 25 June 2016

  Attempt to set the alternative sample rate on the modem side of the api. Only
   a few alternative sample rates are supported. Please see below.
   
   2400A - 48000, 96000
   2400B - 48000, 96000
  
  TODO: Implement 2400B rate changing, allow other rate changing.
   

\*---------------------------------------------------------------------------*/

int freedv_set_alt_modem_samp_rate(struct freedv *f, int samp_rate){
	if (FDV_MODE_ACTIVE( FREEDV_MODE_2400A, f->mode)){ 
		if(samp_rate == 24000 || samp_rate == 48000 || samp_rate == 96000){
			fsk_destroy(f->fsk);
			f->fsk = fsk_create_hbr(samp_rate,1200,10,4,1200,1200);
        
			FREE(f->tx_bits);
			/* Note: fsk expects tx/rx bits as an array of uint8_ts, not ints */
			f->tx_bits = (int*)MALLOC(f->fsk->Nbits*sizeof(uint8_t));
        
			f->n_nom_modem_samples = f->fsk->N;
			f->n_max_modem_samples = f->fsk->N + (f->fsk->Ts);
			f->n_nat_modem_samples = f->fsk->N;
			f->nin = fsk_nin(f->fsk);
			f->modem_sample_rate = samp_rate;
			return 0;
		}else
			return -1;
	}else if(FDV_MODE_ACTIVE( FREEDV_MODE_2400B, f->mode)){
		if(samp_rate == 48000 || samp_rate == 96000){
			return -1;
		}else
			return -1;
	}
	return -1;
}


/*---------------------------------------------------------------------------* \

  FUNCTIONS...: freedv_set_sync
  AUTHOR......: David Rowe
  DATE CREATED: May 2018

  Extended control of sync state machines, especially for FreeDV 700D.
  This mode is required to acquire sync up at very low SNRS.  This is
  difficult to implement, for example we may get a false sync, or the
  state machine may fall out of sync by mistake during a long fade.

  So with this API call we allow some operator assistance.

  Ensure this is called inthe same thread as freedv_rx().

\*---------------------------------------------------------------------------*/

void freedv_set_sync(struct freedv *freedv, int sync_cmd) {
    assert (freedv != NULL);

    if (FDV_MODE_ACTIVE( FREEDV_MODE_700D, freedv->mode)) {
        ofdm_set_sync(freedv->ofdm, sync_cmd);        
    }
}

struct FSK * freedv_get_fsk(struct freedv *f){
	return f->fsk;
}

/*---------------------------------------------------------------------------*\

  FUNCTIONS...: freedv_get_*
  AUTHOR......: Jim Ahlstrom
  DATE CREATED: 28 July 2015

  Get some parameters from FreeDV.  It is possible to write a macro using ## for
  this, but I wasn't sure it would be 100% portable.

\*---------------------------------------------------------------------------*/

// Get integers
int freedv_get_protocol_bits              (struct freedv *f) {return f->n_protocol_bits;}
int freedv_get_mode                       (struct freedv *f) {return f->mode;}
int freedv_get_test_frames                (struct freedv *f) {return f->test_frames;}
int freedv_get_n_speech_samples           (struct freedv *f) {return f->n_speech_samples;}
int freedv_get_modem_sample_rate          (struct freedv *f) {return f->modem_sample_rate;}
int freedv_get_modem_symbol_rate          (struct freedv *f) {return f->modem_symbol_rate;}
int freedv_get_n_max_modem_samples        (struct freedv *f) {return f->n_max_modem_samples;}
int freedv_get_n_nom_modem_samples        (struct freedv *f) {return f->n_nom_modem_samples;}
int freedv_get_total_bits                 (struct freedv *f) {return f->total_bits;}
int freedv_get_total_bit_errors           (struct freedv *f) {return f->total_bit_errors;}
int freedv_get_total_bits_coded           (struct freedv *f) {return f->total_bits_coded;}
int freedv_get_total_bit_errors_coded     (struct freedv *f) {return f->total_bit_errors_coded;}
int freedv_get_sync                       (struct freedv *f) {return f->stats.sync;}
int freedv_get_speech_sample_rate         (struct freedv *f) {return f->speech_sample_rate;}

int freedv_get_sync_interleaver(struct freedv *f) {
    if (FDV_MODE_ACTIVE( FREEDV_MODE_700D, f->mode)) {
        return f->ofdm->sync_state_interleaver == synced;
    }

    return 0;
}

int freedv_get_sz_error_pattern(struct freedv *f) 
{
    if (FDV_MODE_ACTIVE( FREEDV_MODE_700, f->mode) || FDV_MODE_ACTIVE( FREEDV_MODE_700B, f->mode) || FDV_MODE_ACTIVE( FREEDV_MODE_700C, f->mode)) {
        /* if diversity disabled callback sends error pattern for upper and lower carriers */
        return f->sz_error_pattern * (2 - f->test_frames_diversity);
    }
    else {
        return f->sz_error_pattern;
    }
}

// Get floats

struct CODEC2 *freedv_get_codec2	(struct freedv *f){return  f->codec2;}
int freedv_get_n_codec_bits             (struct freedv *f){return f->n_codec_bits;}

// Get modem status

void freedv_get_modem_extended_stats(struct freedv *f, struct MODEM_STATS *stats)
{
    if (FDV_MODE_ACTIVE( FREEDV_MODE_1600, f->mode))
        fdmdv_get_demod_stats(f->fdmdv, stats);

    if (FDV_MODE_ACTIVE( FREEDV_MODE_2400A, f->mode) || FDV_MODE_ACTIVE( FREEDV_MODE_800XA, f->mode)) {
        fsk_get_demod_stats(f->fsk, stats);
        float EbNodB = stats->snr_est;                       /* fsk demod actually estimates Eb/No     */
        stats->snr_est = EbNodB + 10.0*log10f(800.0/3000.0); /* so convert to SNR Rb=800, noise B=3000 */
    }

    if (FDV_MODE_ACTIVE( FREEDV_MODE_2400B, f->mode)) {
        fmfsk_get_demod_stats(f->fmfsk, stats);
    }
    
    if (FDV_MODE_ACTIVE( FREEDV_MODE_700, f->mode) || FDV_MODE_ACTIVE( FREEDV_MODE_700B, f->mode) || FDV_MODE_ACTIVE( FREEDV_MODE_700C, f->mode)) {
        cohpsk_get_demod_stats(f->cohpsk, stats);
    }
    
    if (FDV_MODE_ACTIVE( FREEDV_MODE_700D, f->mode)) {
        ofdm_get_demod_stats(f->ofdm, stats);
    }
    
}
<|MERGE_RESOLUTION|>--- conflicted
+++ resolved
@@ -2460,11 +2460,7 @@
     }
 
     if (FDV_MODE_ACTIVE( FREEDV_MODE_700D, f->mode)) {
-<<<<<<< HEAD
         nout = freedv_comp_short_rx_700d(f, (void*)demod_in, 0, 1.0, &valid);
-=======
-        nout = freedv_comp_short_rx_700d(f, demod_in, 0, 1.0, &valid);
->>>>>>> 0a10877d
     }
     
     if (FDV_MODE_ACTIVE( FREEDV_MODE_2020, f->mode)) {
