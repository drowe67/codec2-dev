#
# Codec2 - Next-Generation Digital Voice for Two-Way Radio
#
# CMake configuration contributed by Richard Shaw (KF5OIM)
# Please report questions, comments, problems, or patches to the freetel
# mailing list: https://lists.sourceforge.net/lists/listinfo/freetel-codec2
#
project(codec2 C)

cmake_minimum_required(VERSION 3.0)

# Set policies here, probably should move to cmake dir.
if(POLICY CMP0075)
    cmake_policy(SET CMP0075 NEW)
endif()
if(POLICY CMP0079)
    cmake_policy(SET CMP0079 NEW)
endif()

include(GNUInstallDirs)
mark_as_advanced(CLEAR
    CMAKE_INSTALL_BINDIR
    CMAKE_INSTALL_INCLUDEDIR
    CMAKE_INSTALL_LIBDIR
)

#
# Prevent in-source builds
# If an in-source build is attempted, you will still need to clean up a few
# files manually.
#
set(CMAKE_DISABLE_SOURCE_CHANGES ON)
set(CMAKE_DISABLE_IN_SOURCE_BUILD ON)
if("${CMAKE_SOURCE_DIR}" STREQUAL "${CMAKE_BINARY_DIR}")
  message(FATAL_ERROR "In-source builds in ${CMAKE_BINARY_DIR} are not "
   "allowed, please remove ./CMakeCache.txt and ./CMakeFiles/, create a "
   "separate build directory and run cmake from there.")
endif("${CMAKE_SOURCE_DIR}" STREQUAL "${CMAKE_BINARY_DIR}")

#
# Set project version information. This should probably be done via external
# file at some point.
#
set(CODEC2_VERSION_MAJOR 0)
set(CODEC2_VERSION_MINOR 9)
# Set to patch level if needed, otherwise leave FALSE.
# Must be positive (non-zero) if set, since 0 == FALSE in CMake.
set(CODEC2_VERSION_PATCH FALSE)
set(CODEC2_VERSION "${CODEC2_VERSION_MAJOR}.${CODEC2_VERSION_MINOR}")
# Patch level version bumps should not change API/ABI.
set(SOVERSION "${CODEC2_VERSION_MAJOR}.${CODEC2_VERSION_MINOR}")
if(CODEC2_VERSION_PATCH)
    set(CODEC2_VERSION "${CODEC2_VERSION}.${CODEC2_VERSION_PATCH}")
endif()
message(STATUS "codec2 version: ${CODEC2_VERSION}")

# Set default build type
if(NOT CMAKE_BUILD_TYPE)
    set(CMAKE_BUILD_TYPE "Debug")
endif()

# Set default C flags.
set(CMAKE_C_FLAGS "${CMAKE_C_FLAGS} -Wall -Wno-strict-overflow")

# Check for what C standard is supported.
include(CheckCCompilerFlag)
CHECK_C_COMPILER_FLAG("-std=gnu11" COMPILER_SUPPORTS_GNU11)
CHECK_C_COMPILER_FLAG("-std=gnu99" COMPILER_SUPPORTS_GNU99)

if(COMPILER_SUPPORTS_GNU11)
    set(CMAKE_C_FLAGS "${CMAKE_C_FLAGS} -std=gnu11")
elseif(COMPILER_SUPPORTS_GNU99)
   set(CMAKE_C_FLAGS "${CMAKE_C_FLAGS} -std=gnu99")
else()
   message(SEND_ERROR "Compiler doesn't seem to support at least gnu99, might cause problems" )
endif()

# -fPIC is implied on MinGW...
if(NOT WIN32)
    set(CMAKE_C_FLAGS "${CMAKE_C_FLAGS} -fPIC")
endif()

set(CMAKE_C_FLAGS_DEBUG "-g -O2")
set(CMAKE_C_FLAGS_RELEASE "-O3")

#
# Setup Windows/MinGW specifics here.
#
if(MINGW)
    message(STATUS "System is MinGW.")
endif(MINGW)


#
# Find the git hash if this is a working copy.
#
if(EXISTS ${CMAKE_SOURCE_DIR}/.git)
    find_package(Git)
    if(Git_FOUND)
        execute_process(
            COMMAND "${GIT_EXECUTABLE}" describe --always HEAD
            WORKING_DIRECTORY "${CMAKE_SOURCE_DIR}"
            RESULT_VARIABLE res
            OUTPUT_VARIABLE CODEC2_HASH
            ERROR_QUIET
            OUTPUT_STRIP_TRAILING_WHITESPACE)
        message(STATUS "Codec2 current git hash: ${CODEC2_HASH}")
    else()
        message(WARNING "Git not found. Can not determine current commit hash.")
    endif()
endif()


#
# Default options
#
option(BUILD_SHARED_LIBS
    "Build shared library. Set to OFF for static library." ON)
# Unittest should be on for dev builds and off for releases.
if(CMAKE_BUILD_TYPE MATCHES "Release")
    option(UNITTEST "Build unittest binaries." OFF)
else()
    option(UNITTEST "Build unittest binaries." ON)
endif()
option(INSTALL_EXAMPLES "Install example code." OFF)
if(INSTALL_EXAMPLES)
    install(DIRECTORY octave raw script wav
        USE_SOURCE_PERMISSIONS
        DESTINATION ${CMAKE_INSTALL_DATADIR}/codec2)
endif()

# LPCNet needs to be bootstraped because codec2 and freedvlpcnet are 
# cross dependent.
option(LPCNET "Build codec2 with LPCNet support." OFF)
set(LPCNET_BUILD_DIR FALSE CACHE PATH "Location of lpcnet build tree.")
# Setting LPCNET_BUILD_DIR implies LPCNET=ON
if(LPCNET_BUILD_DIR)
    set(LPCNET ON)
endif()



include(CheckIncludeFiles)
check_include_files("stdlib.h" HAVE_STDLIB_H)
check_include_files("string.h" HAVE_STRING_H)

include(CheckSymbolExists)
# Check if _GNU_SOURCE is available.
if (NOT DEFINED _GNU_SOURCE)
  check_symbol_exists(__GNU_LIBRARY__ "features.h" _GNU_SOURCE)

  if (NOT _GNU_SOURCE)
    unset(_GNU_SOURCE CACHE)
    check_symbol_exists(_GNU_SOURCE "features.h" _GNU_SOURCE)
  endif()
endif()

if (_GNU_SOURCE)
    add_definitions(-D_GNU_SOURCE=1)
endif()

check_symbol_exists(floor  math.h HAVE_FLOOR)
check_symbol_exists(ceil   math.h HAVE_CEIL)
check_symbol_exists(pow    math.h HAVE_POW)
check_symbol_exists(sqrt   math.h HAVE_SQRT)
check_symbol_exists(sin    math.h HAVE_SIN)
check_symbol_exists(cos    math.h HAVE_COS)
check_symbol_exists(atan2  math.h HAVE_ATAN2)
check_symbol_exists(log10  math.h HAVE_LOG10)
check_symbol_exists(round  math.h HAVE_ROUND)
check_symbol_exists(getopt math.h HAVE_GETOPT)

configure_file ("${PROJECT_SOURCE_DIR}/cmake/config.h.in"
                "${PROJECT_BINARY_DIR}/config.h" )
# Output path is such that #include <codec2/version.h> in codec2.h works
set(CODEC2_VERSION_PATH "${PROJECT_BINARY_DIR}/codec2")
configure_file ("${PROJECT_SOURCE_DIR}/cmake/version.h.in"
                "${CODEC2_VERSION_PATH}/version.h" )
include_directories(${PROJECT_BINARY_DIR})

# CMake Package setup
#include(CMakePackageConfigHelpers)
#configure_package_config_file(cmake/codec2-config.cmake.in
#    ${CMAKE_CURRENT_BINARY_DIR}/codec2-config.cmake
#    INSTALL_DESTINATION ${CMAKE_INSTALL_LIBDIR}/cmake/codec2
#    PATH_VARS CMAKE_INSTALL_INCLUDEDIR
#)


#
# Find lpcnet library
#
if(LPCNET)
    if(LPCNET_BUILD_DIR)
        find_package(lpcnet REQUIRED
            PATHS ${LPCNET_BUILD_DIR}
            NO_DEFAULT_PATH
            CONFIGS lpcnetfreedv.cmake
        )
        if(lpcnet_FOUND)
            message(STATUS "liblpcnetfreedv found in build tree.")
            add_definitions("-D__LPCNET__")
        else()
            message(FATAL_ERROR "LPCNet include/library not found in build tree.")
        endif()
    else()
        find_package(lpcnet REQUIRED)
        if(lpcnet_FOUND)
            add_definitions("-D__LPCNET__")
        else()
            message(FATAL_ERROR "lpcnetfreedv library not found.")
        endif()
    endif()
endif()


#
# codec2 library
#
add_subdirectory(src)


if(UNITTEST)
    # Pthread Library
    find_package(Threads REQUIRED)
    message(STATUS "Threads library flags: ${CMAKE_THREAD_LIBS_INIT}")

    add_subdirectory(unittest)
    add_subdirectory(misc)
endif(UNITTEST)

message(STATUS "Build type is: " ${CMAKE_BUILD_TYPE})
string(TOUPPER ${CMAKE_BUILD_TYPE} _FLAGS)
if(_FLAGS STREQUAL "NONE")
    message(STATUS "Compiler Flags: " ${CMAKE_C_FLAGS})
else()
    message(STATUS "Compiler Flags: " ${CMAKE_C_FLAGS} ${CMAKE_C_FLAGS_${_FLAGS}})
endif()
message(STATUS "Libraries linked: " ${CMAKE_REQUIRED_LIBRARIES})

#
# Cpack NSIS installer configuration for Windows.
# See: http://nsis.sourceforge.net/Download
#
# *nix systems should use "make install" and/or appropriate
# distribution packaging tools.
#
if(WIN32)
    # Detect if we're doing a 32-bit or 64-bit windows build.
    if(${CMAKE_SIZEOF_VOID_P} EQUAL 8)
        set(CMAKE_CL_64 TRUE)
    endif()
    configure_file(cmake/GetDependencies.cmake.in cmake/GetDependencies.cmake
        @ONLY
    )
    install(SCRIPT ${CMAKE_BINARY_DIR}/cmake/GetDependencies.cmake)
    set(CPACK_PACKAGE_DESCRIPTION_SUMMARY "Next-Generation Digital Voice for Two-Way Radio")
    set(CPACK_PACKAGE_VENDOR "CMake")
    set(CPACK_PACKAGE_DESCRIPTION_FILE "${CMAKE_CURRENT_SOURCE_DIR}/README.md")
    set(CPACK_RESOURCE_FILE_LICENSE "${CMAKE_CURRENT_SOURCE_DIR}/COPYING")
    set(CPACK_PACKAGE_VERSION_MAJOR ${CODEC2_VERSION_MAJOR})
    set(CPACK_PACKAGE_VERSION_MINOR ${CODEC2_VERSION_MINOR})
    if(CODEC2_VERSION_PATCH)
        set(CPACK_PACKAGE_VERSION_PATCH ${CODEC2_VERSION_PATCH})
    else()
        set(CPACK_PACKAGE_VERSION_PATCH 0)
    endif()
    set(CPACK_PACKAGE_INSTALL_DIRECTORY "Codec2")
    set(CPACK_CREATE_DESKTOP_LINKS "")
    set(CPACK_NSIS_DISPLAY_NAME "${CPACK_PACKAGE_INSTALL_DIRECTORY}")
    set(CPACK_NSIS_URL_INFO_ABOUT "http://codec2.org")
    set(CPACK_NSIS_MODIFY_PATH ON)
    include(CPack)
endif(WIN32)

########################################################################
# Create Pkg Config File
########################################################################
configure_file(
    ${CMAKE_CURRENT_SOURCE_DIR}/codec2.pc.in
    ${CMAKE_CURRENT_BINARY_DIR}/codec2.pc
    @ONLY
)

install(
    FILES ${CMAKE_CURRENT_BINARY_DIR}/codec2.pc
    DESTINATION ${CMAKE_INSTALL_LIBDIR}/pkgconfig
    COMPONENT "codec2_devel"
)

##################################################################
# Tests
##################################################################

if(UNITTEST)
    include(CTest)
    enable_testing()

    add_test(NAME test_FDMDV_modem_octave_port
             COMMAND sh -c "$<TARGET_FILE:tfdmdv> && octave --no-gui -qf ${CMAKE_CURRENT_SOURCE_DIR}/octave/tfdmdv.m"
             WORKING_DIRECTORY ${CMAKE_CURRENT_SOURCE_DIR}/octave)
             set_tests_properties(test_FDMDV_modem_octave_port PROPERTIES
             PASS_REGULAR_EXPRESSION "fails: 0")

    add_test(NAME test_COHPSK_modem_octave_port
             COMMAND sh -c "$<TARGET_FILE:tcohpsk> && octave --no-gui -qf ${CMAKE_CURRENT_SOURCE_DIR}/octave/tcohpsk.m"
             WORKING_DIRECTORY ${CMAKE_CURRENT_SOURCE_DIR}/octave)
             set_tests_properties(test_COHPSK_modem_octave_port PROPERTIES
             PASS_REGULAR_EXPRESSION "fails: 0")

    add_test(NAME test_OFDM_modem_octave_port
             COMMAND sh -c "PATH_TO_TOFDM=${CMAKE_CURRENT_BINARY_DIR}/unittest/tofdm octave --no-gui -qf ${CMAKE_CURRENT_SOURCE_DIR}/octave/tofdm.m"
             WORKING_DIRECTORY ${CMAKE_CURRENT_SOURCE_DIR}/octave)
             set_tests_properties(test_OFDM_modem_octave_port PROPERTIES
             PASS_REGULAR_EXPRESSION "fails: 0")

    add_test(NAME test_OFDM_modem_octave_port_Nc_31
             COMMAND sh -c "NC=31 PATH_TO_TOFDM=${CMAKE_CURRENT_BINARY_DIR}/unittest/tofdm octave --no-gui -qf ${CMAKE_CURRENT_SOURCE_DIR}/octave/tofdm.m"
             WORKING_DIRECTORY ${CMAKE_CURRENT_SOURCE_DIR}/octave)
             set_tests_properties(test_OFDM_modem_octave_port_Nc_31 PROPERTIES
             PASS_REGULAR_EXPRESSION "fails: 0")

    add_test(NAME test_COHPSK_modem_AWGN_BER
             COMMAND sh -c "$<TARGET_FILE:cohpsk_get_test_bits> - 5600 | $<TARGET_FILE:cohpsk_mod> - - | $<TARGET_FILE:cohpsk_ch> - - -30  | $<TARGET_FILE:cohpsk_demod> - - | $<TARGET_FILE:cohpsk_put_test_bits> -"
             )
           
    add_test(NAME test_COHPSK_modem_freq_offset
             COMMAND sh -c "set -x; $<TARGET_FILE:cohpsk_get_test_bits> - 5600 | $<TARGET_FILE:cohpsk_mod> - - | $<TARGET_FILE:cohpsk_ch> - - -40 -f -20 | $<TARGET_FILE:cohpsk_demod> -v - - 2>log.txt | $<TARGET_FILE:cohpsk_put_test_bits> - ; ! grep 'lost sync' log.txt"
             )
           
    add_test(NAME test_OFDM_modem_AWGN_BER
             COMMAND sh -c "$<TARGET_FILE:ofdm_mod> --in /dev/zero --ldpc 1 --testframes 60 --txbpf | $<TARGET_FILE:cohpsk_ch> - - -20 --Fs 8000 -f -50 | $<TARGET_FILE:ofdm_demod> --out /dev/null --testframes --ldpc 1 --verbose 1"
             )

    add_test(NAME test_OFDM_modem_fading_BER
             COMMAND ${CMAKE_CURRENT_SOURCE_DIR}/unittest/ofdm_fade.sh
             WORKING_DIRECTORY ${CMAKE_CURRENT_SOURCE_DIR}/unittest
             )
           
    add_test(NAME test_OFDM_modem_time_sync
             COMMAND ${CMAKE_CURRENT_SOURCE_DIR}/unittest/ofdm_time_sync.sh
             WORKING_DIRECTORY ${CMAKE_CURRENT_SOURCE_DIR}/unittest
             )
           
    add_test(NAME test_horus_binary
             COMMAND sh -c "sox ${CMAKE_CURRENT_SOURCE_DIR}/wav/horus_binary_ebno_4.5db.wav -r 48000 -t raw - | $<TARGET_FILE:horus_demod> -m binary - -"
             )
             set_tests_properties(test_horus_binary PROPERTIES
             PASS_REGULAR_EXPRESSION "1C9A9545")

    # tests ldpc_enc/ldpc_noise/ldpc_dec
    add_test(NAME test_ldpc_enc_dec
             COMMAND sh -c "$<TARGET_FILE:ldpc_enc> /dev/zero - --sd --code HRA_112_112 --testframes 200 | $<TARGET_FILE:ldpc_noise> - - 0.5 | $<TARGET_FILE:ldpc_dec> - /dev/null --code HRA_112_112 --sd --testframes"
             )

    add_test(NAME test_ldpc_enc_dec_HRAb_396_504
             COMMAND sh -c "$<TARGET_FILE:ldpc_enc> /dev/zero - --sd --code HRAb_396_504 --testframes 200 | $<TARGET_FILE:ldpc_noise> - - -2.0 | $<TARGET_FILE:ldpc_dec> - /dev/null --code HRAb_396_504 --sd --testframes"
             )

    # some more LDPC tests, placed in a script for convenience
    add_test(NAME test_ldpc_check
             COMMAND ${CMAKE_CURRENT_SOURCE_DIR}/unittest/ldpc_check
             WORKING_DIRECTORY ${CMAKE_CURRENT_BINARY_DIR}/unittest
             )
             set_tests_properties(test_ldpc_check PROPERTIES PASS_REGULAR_EXPRESSION "PASSED")

    # basic test of C utils
    add_test(NAME test_FSK_modem_mod_demod
             COMMAND sh -c "$<TARGET_FILE:fsk_get_test_bits> - 10000 | $<TARGET_FILE:fsk_mod> 2 8000 100 1200 100 - - | $<TARGET_FILE:fsk_demod> -l 2 8000 100 - - | $<TARGET_FILE:fsk_put_test_bits> -"
             )
             set_tests_properties(test_FSK_modem_mod_demod  PROPERTIES PASS_REGULAR_EXPRESSION "bits tested 9800, bit errors 0")

    add_test(NAME test_FreeDV_API_700D_backwards_compatability
             COMMAND sh -c "$<TARGET_FILE:freedv_rx> 700D ${CMAKE_CURRENT_SOURCE_DIR}/raw/testframes_700d.raw /dev/null --testframes --discard"
             )
           
    add_test(NAME test_FreeDV_API_700D_AWGN_BER
             COMMAND sh -c "dd bs=2560 count=120 if=/dev/zero | $<TARGET_FILE:freedv_tx> 700D - - --testframes | $<TARGET_FILE:cohpsk_ch> - - -20 --Fs 8000 -f -10 | $<TARGET_FILE:freedv_rx> 700D - /dev/null --testframes --discard"
             )

    add_test(NAME test_FreeDV_API_700D_AWGN_BER_USECOMPLEX
             COMMAND sh -c "dd bs=2560 count=120 if=/dev/zero | $<TARGET_FILE:freedv_tx> 700D - - --testframes | $<TARGET_FILE:cohpsk_ch> - - -20 --Fs 8000 -f -10 | $<TARGET_FILE:freedv_rx> 700D - /dev/null --testframes --discard --usecomplex"
             )
           
    add_test(NAME test_FreeDV_API_700D_AWGN_BER_Interleave
             COMMAND sh -c "dd bs=2560 count=120 if=/dev/zero | $<TARGET_FILE:freedv_tx> 700D - - --interleave 8 --testframes | $<TARGET_FILE:cohpsk_ch> - - -20 --Fs 8000 -f -10 | $<TARGET_FILE:freedv_rx> 700D - /dev/null --interleave 8 --testframes"
             )

<<<<<<< HEAD
    add_test(NAME test_fifo
             COMMAND $<TARGET_FILE:tfifo>
             )
=======
     add_test(NAME test_FreeDV_1600_tx_memory_leak
             COMMAND sh -c " valgrind --leak-check=full --show-leak-kinds=all --track-origins=yes ./freedv_tx 1600 ../../raw/hts1a.raw /dev/null"
             WORKING_DIRECTORY ${CMAKE_CURRENT_BINARY_DIR}/src
             )
             set_tests_properties(test_FreeDV_1600_tx_memory_leak PROPERTIES PASS_REGULAR_EXPRESSION "ERROR SUMMARY: 0 errors")

     add_test(NAME test_FreeDV_1600_rx_memory_leak
             COMMAND sh -c "./freedv_tx 1600 ../../raw/hts1a.raw t.raw; \
                            valgrind --leak-check=full --show-leak-kinds=all --track-origins=yes ./freedv_rx 1600 t.raw /dev/null"
             WORKING_DIRECTORY ${CMAKE_CURRENT_BINARY_DIR}/src
             )
             set_tests_properties(test_FreeDV_1600_rx_memory_leak PROPERTIES PASS_REGULAR_EXPRESSION "ERROR SUMMARY: 0 errors")

     add_test(NAME test_FreeDV_700D_tx_memory_leak
             COMMAND sh -c " valgrind --leak-check=full --show-leak-kinds=all --track-origins=yes ./freedv_tx 700D ../../raw/hts1a.raw /dev/null"
             WORKING_DIRECTORY ${CMAKE_CURRENT_BINARY_DIR}/src
             )
             set_tests_properties(test_FreeDV_700D_tx_memory_leak PROPERTIES PASS_REGULAR_EXPRESSION "ERROR SUMMARY: 0 errors")

     add_test(NAME test_FreeDV_700D_rx_memory_leak
             COMMAND sh -c "./freedv_tx 1600 ../../raw/hts1a.raw t.raw; \
                            valgrind --leak-check=full --show-leak-kinds=all --track-origins=yes ./freedv_rx 700D t.raw /dev/null"
             WORKING_DIRECTORY ${CMAKE_CURRENT_BINARY_DIR}/src
             )
             set_tests_properties(test_FreeDV_700D_rx_memory_leak PROPERTIES PASS_REGULAR_EXPRESSION "ERROR SUMMARY: 0 errors")
>>>>>>> 45183bd8

endif(UNITTEST)<|MERGE_RESOLUTION|>--- conflicted
+++ resolved
@@ -386,11 +386,9 @@
              COMMAND sh -c "dd bs=2560 count=120 if=/dev/zero | $<TARGET_FILE:freedv_tx> 700D - - --interleave 8 --testframes | $<TARGET_FILE:cohpsk_ch> - - -20 --Fs 8000 -f -10 | $<TARGET_FILE:freedv_rx> 700D - /dev/null --interleave 8 --testframes"
              )
 
-<<<<<<< HEAD
     add_test(NAME test_fifo
              COMMAND $<TARGET_FILE:tfifo>
              )
-=======
      add_test(NAME test_FreeDV_1600_tx_memory_leak
              COMMAND sh -c " valgrind --leak-check=full --show-leak-kinds=all --track-origins=yes ./freedv_tx 1600 ../../raw/hts1a.raw /dev/null"
              WORKING_DIRECTORY ${CMAKE_CURRENT_BINARY_DIR}/src
@@ -416,6 +414,5 @@
              WORKING_DIRECTORY ${CMAKE_CURRENT_BINARY_DIR}/src
              )
              set_tests_properties(test_FreeDV_700D_rx_memory_leak PROPERTIES PASS_REGULAR_EXPRESSION "ERROR SUMMARY: 0 errors")
->>>>>>> 45183bd8
 
 endif(UNITTEST)