#
# Codec2 - Next-Generation Digital Voice for Two-Way Radio
#
# CMake configuration contributed by Richard Shaw (KF5OIM)
# Please report questions, comments, problems, or patches to the freetel
# mailing list: https://lists.sourceforge.net/lists/listinfo/freetel-codec2
#
set(CMAKE_OSX_DEPLOYMENT_TARGET "10.9" CACHE STRING "Minimum OS X deployment version")

project(codec2 C)

cmake_minimum_required(VERSION 3.0)

# Set policies here, probably should move to cmake dir.
if(POLICY CMP0075)
    cmake_policy(SET CMP0075 NEW)
endif()
if(POLICY CMP0079)
    cmake_policy(SET CMP0079 NEW)
endif()

include(GNUInstallDirs)
mark_as_advanced(CLEAR
    CMAKE_INSTALL_BINDIR
    CMAKE_INSTALL_INCLUDEDIR
    CMAKE_INSTALL_LIBDIR
)

#
# Prevent in-source builds
# If an in-source build is attempted, you will still need to clean up a few
# files manually.
#
set(CMAKE_DISABLE_SOURCE_CHANGES ON)
set(CMAKE_DISABLE_IN_SOURCE_BUILD ON)
if("${CMAKE_SOURCE_DIR}" STREQUAL "${CMAKE_BINARY_DIR}")
  message(FATAL_ERROR "In-source builds in ${CMAKE_BINARY_DIR} are not "
   "allowed, please remove ./CMakeCache.txt and ./CMakeFiles/, create a "
   "separate build directory and run cmake from there.")
endif("${CMAKE_SOURCE_DIR}" STREQUAL "${CMAKE_BINARY_DIR}")

#
# Set project version information. This should probably be done via external
# file at some point.
#
set(CODEC2_VERSION_MAJOR 0)
set(CODEC2_VERSION_MINOR 9)
# Set to patch level if needed, otherwise leave FALSE.
# Must be positive (non-zero) if set, since 0 == FALSE in CMake.
set(CODEC2_VERSION_PATCH 2)
set(CODEC2_VERSION "${CODEC2_VERSION_MAJOR}.${CODEC2_VERSION_MINOR}")
# Patch level version bumps should not change API/ABI.
set(SOVERSION "${CODEC2_VERSION_MAJOR}.${CODEC2_VERSION_MINOR}")
if(CODEC2_VERSION_PATCH)
    set(CODEC2_VERSION "${CODEC2_VERSION}.${CODEC2_VERSION_PATCH}")
endif()
message(STATUS "codec2 version: ${CODEC2_VERSION}")

# Set default build type
if(NOT CMAKE_BUILD_TYPE)
    set(CMAKE_BUILD_TYPE "Debug")
endif()

# Build universal ARM64 and x86_64 binaries on Mac.
if(BUILD_OSX_UNIVERSAL)
set(CMAKE_OSX_ARCHITECTURES "x86_64;arm64")
endif(BUILD_OSX_UNIVERSAL)

#
# Find the git hash if this is a working copy.
#
if(EXISTS ${CMAKE_SOURCE_DIR}/.git)
    find_package(Git QUIET)
    if(Git_FOUND)
        execute_process(
            COMMAND "${GIT_EXECUTABLE}" describe --always HEAD
            WORKING_DIRECTORY "${CMAKE_SOURCE_DIR}"
            RESULT_VARIABLE res
            OUTPUT_VARIABLE FREEDV_HASH
            ERROR_QUIET
            OUTPUT_STRIP_TRAILING_WHITESPACE)
        message(STATUS "freedv-gui current git hash: ${FREEDV_HASH}")
        add_definitions(-DGIT_HASH="${FREEDV_HASH}")
    else()
        message(WARNING "Git not found. Can not determine current commit hash.")
        add_definitions(-DGIT_HASH="Unknown")
    endif()
else()
        add_definitions(-DGIT_HASH="None")
endif()

# Set default C flags.
set(CMAKE_C_FLAGS "${CMAKE_C_FLAGS} -Wall -Wno-strict-overflow")

# Check for what C standard is supported.
include(CheckCCompilerFlag)
CHECK_C_COMPILER_FLAG("-std=gnu11" COMPILER_SUPPORTS_GNU11)
CHECK_C_COMPILER_FLAG("-std=gnu99" COMPILER_SUPPORTS_GNU99)

if(COMPILER_SUPPORTS_GNU11)
    set(CMAKE_C_FLAGS "${CMAKE_C_FLAGS} -std=gnu11")
elseif(COMPILER_SUPPORTS_GNU99)
   set(CMAKE_C_FLAGS "${CMAKE_C_FLAGS} -std=gnu99")
else()
   message(SEND_ERROR "Compiler doesn't seem to support at least gnu99, might cause problems" )
endif()

# -fPIC is implied on MinGW...
if(NOT WIN32)
    set(CMAKE_C_FLAGS "${CMAKE_C_FLAGS} -fPIC")
endif()

set(CMAKE_C_FLAGS_DEBUG "-g -O2 -DDUMP")
set(CMAKE_C_FLAGS_RELEASE "-O3")

#
# Setup Windows/MinGW specifics here.
#
if(MINGW)
    message(STATUS "System is MinGW.")
endif(MINGW)


#
# Find the git hash if this is a working copy.
#
if(EXISTS ${CMAKE_SOURCE_DIR}/.git)
    find_package(Git)
    if(Git_FOUND)
        execute_process(
            COMMAND "${GIT_EXECUTABLE}" describe --always HEAD
            WORKING_DIRECTORY "${CMAKE_SOURCE_DIR}"
            RESULT_VARIABLE res
            OUTPUT_VARIABLE CODEC2_HASH
            ERROR_QUIET
            OUTPUT_STRIP_TRAILING_WHITESPACE)
        message(STATUS "Codec2 current git hash: ${CODEC2_HASH}")
    else()
        message(WARNING "Git not found. Can not determine current commit hash.")
    endif()
endif()


#
# Default options
#
option(BUILD_SHARED_LIBS
    "Build shared library. Set to OFF for static library." ON)
# Unittest should be on for dev builds and off for releases.
if(CMAKE_BUILD_TYPE MATCHES "Release")
    option(UNITTEST "Build unittest binaries." OFF)
else()
    option(UNITTEST "Build unittest binaries." ON)
endif()
option(INSTALL_EXAMPLES "Install example code." OFF)
if(INSTALL_EXAMPLES)
    install(DIRECTORY octave raw script wav
        USE_SOURCE_PERMISSIONS
        DESTINATION ${CMAKE_INSTALL_DATADIR}/codec2)
endif()

# LPCNet needs to be bootstraped because codec2 and freedvlpcnet are
# cross dependent.
option(LPCNET "Build codec2 with LPCNet support." OFF)
set(LPCNET_BUILD_DIR FALSE CACHE PATH "Location of lpcnet build tree.")
# Setting LPCNET_BUILD_DIR implies LPCNET=ON
if(LPCNET_BUILD_DIR)
    set(LPCNET ON)
endif()



include(CheckIncludeFiles)
check_include_files("stdlib.h" HAVE_STDLIB_H)
check_include_files("string.h" HAVE_STRING_H)

include(CheckSymbolExists)
# Check if _GNU_SOURCE is available.
if (NOT DEFINED _GNU_SOURCE)
  check_symbol_exists(__GNU_LIBRARY__ "features.h" _GNU_SOURCE)

  if (NOT _GNU_SOURCE)
    unset(_GNU_SOURCE CACHE)
    check_symbol_exists(_GNU_SOURCE "features.h" _GNU_SOURCE)
  endif()
endif()

if (_GNU_SOURCE)
    add_definitions(-D_GNU_SOURCE=1)
endif()

if(UNIX)
    set(CMAKE_REQUIRED_LIBRARIES m)
endif()

check_symbol_exists(floor  math.h   HAVE_FLOOR)
check_symbol_exists(ceil   math.h   HAVE_CEIL)
check_symbol_exists(pow    math.h   HAVE_POW)
check_symbol_exists(sqrt   math.h   HAVE_SQRT)
check_symbol_exists(sin    math.h   HAVE_SIN)
check_symbol_exists(cos    math.h   HAVE_COS)
check_symbol_exists(atan2  math.h   HAVE_ATAN2)
check_symbol_exists(log10  math.h   HAVE_LOG10)
check_symbol_exists(round  math.h   HAVE_ROUND)
check_symbol_exists(getopt getopt.h HAVE_GETOPT)

configure_file ("${PROJECT_SOURCE_DIR}/cmake/config.h.in"
                "${PROJECT_BINARY_DIR}/config.h" )
# Output path is such that #include <codec2/version.h> in codec2.h works
set(CODEC2_VERSION_PATH "${PROJECT_BINARY_DIR}/codec2")
configure_file ("${PROJECT_SOURCE_DIR}/cmake/version.h.in"
                "${CODEC2_VERSION_PATH}/version.h" )
include_directories(${PROJECT_BINARY_DIR})

# CMake Package setup
#include(CMakePackageConfigHelpers)
#configure_package_config_file(cmake/codec2-config.cmake.in
#    ${CMAKE_CURRENT_BINARY_DIR}/codec2-config.cmake
#    INSTALL_DESTINATION ${CMAKE_INSTALL_LIBDIR}/cmake/codec2
#    PATH_VARS CMAKE_INSTALL_INCLUDEDIR
#)


#
# Find lpcnet library
#
if(LPCNET)
    if(LPCNET_BUILD_DIR)
        find_package(lpcnetfreedv REQUIRED
            PATHS ${LPCNET_BUILD_DIR}
            NO_DEFAULT_PATH
            CONFIGS lpcnetfreedv.cmake
        )
        if(lpcnetfreedv_FOUND)
            message(STATUS "liblpcnetfreedv found in build tree.")
            add_definitions("-D__LPCNET__")
        else()
            message(FATAL_ERROR "LPCNet include/library not found in build tree.")
        endif()
    else()
        find_package(lpcnetfreedv REQUIRED)
        if(lpcnetfreedv_FOUND)
            add_definitions("-D__LPCNET__")
            message(STATUS "liblpcnetfreedv found.")
        else()
            message(FATAL_ERROR "lpcnetfreedv library not found.")
        endif()
    endif()
endif()


#
# codec2 library
#
add_subdirectory(src)


if(UNITTEST)
    # Pthread Library
    find_package(Threads REQUIRED)
    message(STATUS "Threads library flags: ${CMAKE_THREAD_LIBS_INIT}")

    add_subdirectory(unittest)
    add_subdirectory(misc)
endif(UNITTEST)

message(STATUS "Build type is: " ${CMAKE_BUILD_TYPE})
string(TOUPPER ${CMAKE_BUILD_TYPE} _FLAGS)
if(_FLAGS STREQUAL "NONE")
    message(STATUS "Compiler Flags: " ${CMAKE_C_FLAGS})
else()
    message(STATUS "Compiler Flags: " ${CMAKE_C_FLAGS} ${CMAKE_C_FLAGS_${_FLAGS}})
endif()
message(STATUS "Libraries linked: " ${CMAKE_REQUIRED_LIBRARIES})

#
# Cpack NSIS installer configuration for Windows.
# See: http://nsis.sourceforge.net/Download
#
# *nix systems should use "make install" and/or appropriate
# distribution packaging tools.
#
if(WIN32)
    # Detect if we're doing a 32-bit or 64-bit windows build.
    if(${CMAKE_SIZEOF_VOID_P} EQUAL 8)
        set(CMAKE_CL_64 TRUE)
    endif()
    configure_file(cmake/GetDependencies.cmake.in cmake/GetDependencies.cmake
        @ONLY
    )
    install(SCRIPT ${CMAKE_BINARY_DIR}/cmake/GetDependencies.cmake)
    set(CPACK_PACKAGE_DESCRIPTION_SUMMARY "Next-Generation Digital Voice for Two-Way Radio")
    set(CPACK_PACKAGE_VENDOR "CMake")
    set(CPACK_PACKAGE_DESCRIPTION_FILE "${CMAKE_CURRENT_SOURCE_DIR}/README.md")
    set(CPACK_RESOURCE_FILE_LICENSE "${CMAKE_CURRENT_SOURCE_DIR}/COPYING")
    set(CPACK_PACKAGE_VERSION_MAJOR ${CODEC2_VERSION_MAJOR})
    set(CPACK_PACKAGE_VERSION_MINOR ${CODEC2_VERSION_MINOR})
    if(CODEC2_VERSION_PATCH)
        set(CPACK_PACKAGE_VERSION_PATCH ${CODEC2_VERSION_PATCH})
    else()
        set(CPACK_PACKAGE_VERSION_PATCH 0)
    endif()
    set(CPACK_PACKAGE_INSTALL_DIRECTORY "Codec2")
    set(CPACK_CREATE_DESKTOP_LINKS "")
    set(CPACK_NSIS_DISPLAY_NAME "${CPACK_PACKAGE_INSTALL_DIRECTORY}")
    set(CPACK_NSIS_URL_INFO_ABOUT "http://rowetel.com/codec2.html")
    set(CPACK_NSIS_MODIFY_PATH ON)
    include(CPack)
endif(WIN32)

########################################################################
# Create Pkg Config File
########################################################################
configure_file(
    ${CMAKE_CURRENT_SOURCE_DIR}/codec2.pc.in
    ${CMAKE_CURRENT_BINARY_DIR}/codec2.pc
    @ONLY
)

install(
    FILES ${CMAKE_CURRENT_BINARY_DIR}/codec2.pc
    DESTINATION ${CMAKE_INSTALL_LIBDIR}/pkgconfig
    COMPONENT "codec2_devel"
)

##################################################################
# Tests
##################################################################

if(UNITTEST)
    include(CTest)
    enable_testing()

    add_test(NAME test_freedv_get_hash
             COMMAND sh -c "${CMAKE_CURRENT_BINARY_DIR}/unittest/thash")

    add_test(NAME test_CML_ldpcut
             COMMAND sh -c "cd ${CMAKE_CURRENT_SOURCE_DIR}/octave; SHORT_VERSION_FOR_CTEST=1 octave --no-gui -qf ldpcut.m")
             set_tests_properties(test_CML_ldpcut PROPERTIES PASS_REGULAR_EXPRESSION "Nerr: 0")

    add_test(NAME test_codec2_700c_octave_port
             COMMAND sh -c "
               cd ${CMAKE_CURRENT_BINARY_DIR}/src;
               ./c2sim ${CMAKE_CURRENT_SOURCE_DIR}/raw/cq_ref.raw --phase0 --postfilter --dump cq_ref --lpc 10 --dump_pitch_e cq_ref_pitche.txt;
               cd ${CMAKE_CURRENT_BINARY_DIR}/unittest; ./tnewamp1 ${CMAKE_CURRENT_SOURCE_DIR}/raw/cq_ref.raw;
               cd ${CMAKE_CURRENT_SOURCE_DIR}/octave;
               DISPLAY=\"\" octave-cli -qf --eval 'tnewamp1(\"${CMAKE_CURRENT_BINARY_DIR}/src/cq_ref\", \"${CMAKE_CURRENT_BINARY_DIR}/unittest\")'")
             set_tests_properties(test_codec2_700c_octave_port PROPERTIES PASS_REGULAR_EXPRESSION "fails: 0")

    add_test(NAME test_FDMDV_modem_octave_port
             COMMAND sh -c "$<TARGET_FILE:tfdmdv> && DISPLAY=\"\" octave-cli --no-gui -qf ${CMAKE_CURRENT_SOURCE_DIR}/octave/tfdmdv.m"
             WORKING_DIRECTORY ${CMAKE_CURRENT_SOURCE_DIR}/octave)
             set_tests_properties(test_FDMDV_modem_octave_port PROPERTIES
             PASS_REGULAR_EXPRESSION "fails: 0")

    add_test(NAME test_COHPSK_modem_octave_port
             COMMAND sh -c "$<TARGET_FILE:tcohpsk> && DISPLAY=\"\" octave-cli --no-gui -qf ${CMAKE_CURRENT_SOURCE_DIR}/octave/tcohpsk.m"
             WORKING_DIRECTORY ${CMAKE_CURRENT_SOURCE_DIR}/octave)
             set_tests_properties(test_COHPSK_modem_octave_port PROPERTIES
             PASS_REGULAR_EXPRESSION "fails: 0")

    add_test(NAME test_COHPSK_modem_AWGN_BER
             COMMAND sh -c "$<TARGET_FILE:cohpsk_get_test_bits> - 5600 | $<TARGET_FILE:cohpsk_mod> - - | $<TARGET_FILE:cohpsk_ch> - - -30  | $<TARGET_FILE:cohpsk_demod> - - | $<TARGET_FILE:cohpsk_put_test_bits> -"
             )

    add_test(NAME test_COHPSK_modem_freq_offset
             COMMAND sh -c "set -x; $<TARGET_FILE:cohpsk_get_test_bits> - 5600 | $<TARGET_FILE:cohpsk_mod> - - | $<TARGET_FILE:cohpsk_ch> - - -40 -f -20 | $<TARGET_FILE:cohpsk_demod> -v - - 2>log.txt | $<TARGET_FILE:cohpsk_put_test_bits> - ; ! grep 'lost sync' log.txt"
             )

    # -------------------------------------------------------------------------
    #                                OFDM Modem
    # -------------------------------------------------------------------------

    add_test(NAME test_OFDM_qam16
             COMMAND sh -c "${CMAKE_CURRENT_BINARY_DIR}/unittest/tqam16")

    add_test(NAME test_OFDM_modem_octave_port
             COMMAND sh -c "PATH_TO_TOFDM=${CMAKE_CURRENT_BINARY_DIR}/unittest/tofdm DISPLAY=\"\" octave-cli --no-gui -qf ${CMAKE_CURRENT_SOURCE_DIR}/octave/tofdm.m"
             WORKING_DIRECTORY ${CMAKE_CURRENT_SOURCE_DIR}/octave)
             set_tests_properties(test_OFDM_modem_octave_port PROPERTIES
             PASS_REGULAR_EXPRESSION "fails: 0")

    add_test(NAME test_OFDM_modem_octave_port_Nc_31
             COMMAND sh -c "NC=31 PATH_TO_TOFDM=${CMAKE_CURRENT_BINARY_DIR}/unittest/tofdm DISPLAY=\"\" octave-cli --no-gui -qf ${CMAKE_CURRENT_SOURCE_DIR}/octave/tofdm.m"
             WORKING_DIRECTORY ${CMAKE_CURRENT_SOURCE_DIR}/octave)
             set_tests_properties(test_OFDM_modem_octave_port_Nc_31 PROPERTIES
             PASS_REGULAR_EXPRESSION "fails: 0")

    # noise free uncoded 700D test, including reading and writing payload bits
    add_test(NAME test_OFDM_modem_700D
             COMMAND sh -c "cd ${CMAKE_CURRENT_BINARY_DIR}/src;
                            ./ofdm_get_test_bits - |
                            ./ofdm_mod |
                            ./ofdm_demod  --testframes > /dev/null")

    # noise free coded 700D test, including reading and writing payload bits
    add_test(NAME test_OFDM_modem_700D_ldpc
             COMMAND sh -c "cd ${CMAKE_CURRENT_BINARY_DIR}/src;
<<<<<<< HEAD
                            ./ofdm_get_test_bits - --ldpc |
                            ./ofdm_mod --ldpc |
=======
                            ./ofdm_get_test_bits - --length 112 | 
                            ./ofdm_mod --ldpc | 
>>>>>>> bfeb1d9b
                            ./ofdm_demod --ldpc --testframes > /dev/null")

    # noise free 2020 test, including reading and writing payload bits.  fsk_*_test_bits used as it does it's own frame sync
    add_test(NAME test_OFDM_modem_2020_ldpc
             COMMAND sh -c "cd ${CMAKE_CURRENT_BINARY_DIR}/src;
                            ./fsk_get_test_bits - 5000 |
                            ./ofdm_mod --ldpc --mode 2020 -p 312 |
                            ./ofdm_demod  --ldpc --mode 2020 -p 312 |
                            ./fsk_put_test_bits - -q")

    add_test(NAME test_OFDM_modem_AWGN_BER
             COMMAND sh -c "$<TARGET_FILE:ofdm_mod> --in /dev/zero --ldpc --testframes 60 --txbpf | $<TARGET_FILE:cohpsk_ch> - - -20 --Fs 8000 -f -50 | $<TARGET_FILE:ofdm_demod> --out /dev/null --testframes --ldpc --verbose 1"
             )

    configure_file(unittest/ofdm_fade.sh.in unittest/ofdm_fade.sh)
    add_test(NAME test_OFDM_modem_fading_BER
             COMMAND ${CMAKE_CURRENT_BINARY_DIR}/unittest/ofdm_fade.sh
             WORKING_DIRECTORY ${CMAKE_CURRENT_SOURCE_DIR}/unittest
             )

    add_test(NAME test_OFDM_modem_phase_est_bw
             COMMAND sh -c "cd ${CMAKE_CURRENT_SOURCE_DIR}/unittest;
                            PATH=$PATH:${CMAKE_CURRENT_BINARY_DIR}/src ./ofdm_phase_est_bw.sh")

    add_test(NAME test_OFDM_modem_fading_DPSK_BER
             COMMAND sh -c "cd ${CMAKE_CURRENT_SOURCE_DIR}/unittest;
                            PATH=$PATH:${CMAKE_CURRENT_BINARY_DIR}/src ./ofdm_fade_dpsk.sh")

    add_test(NAME test_OFDM_modem_time_sync_700D
             COMMAND sh -c "cd ${CMAKE_CURRENT_SOURCE_DIR}/unittest;
                            PATH=$PATH:${CMAKE_CURRENT_BINARY_DIR}/src ./ofdm_time_sync.sh 700D")

if(LPCNET)
    add_test(NAME test_OFDM_modem_time_sync_2020
             COMMAND sh -c "cd ${CMAKE_CURRENT_SOURCE_DIR}/unittest;
                            PATH=$PATH:${CMAKE_CURRENT_BINARY_DIR}/src ./ofdm_time_sync.sh 2020")
endif()

    # -------------------------------------------------------------------------
    #                                OFDM Data modes
    # -------------------------------------------------------------------------

    # C Tx, Octave Rx
    add_test(NAME test_OFDM_modem_datac1_octave
             COMMAND sh -c "cd ${CMAKE_CURRENT_BINARY_DIR};
                            ./src/ofdm_mod --mode datac1 --in /dev/zero --testframes 5 --verbose 1 > test.raw;
                            cd ${CMAKE_CURRENT_SOURCE_DIR}/octave;
                            DISPLAY=\"\" octave-cli -qf --eval 'ofdm_rx(\"${CMAKE_CURRENT_BINARY_DIR}/test.raw\",\"datac1\")'")
             set_tests_properties(test_OFDM_modem_datac1_octave PROPERTIES PASS_REGULAR_EXPRESSION "BER..: 0.0000")
    # C Tx, C Rx, uncoded
    add_test(NAME test_OFDM_modem_datac1
             COMMAND sh -c "cd ${CMAKE_CURRENT_BINARY_DIR}/src;
                            ./ofdm_mod   --mode datac1 --in  /dev/zero --testframes 10 --verbose 1 |
                            ./ofdm_demod --mode datac1 --out /dev/null --testframes   --verbose 1")
    # C Tx, C Rx, coded
    add_test(NAME test_OFDM_modem_datac1_ldpc
             COMMAND sh -c "cd ${CMAKE_CURRENT_BINARY_DIR}/src;
                            ./ofdm_mod   --mode datac1 --in  /dev/zero --testframes 10 --ldpc --verbose 1 |
                            ./ofdm_demod --mode datac1 --out /dev/null  --testframes    --ldpc --verbose 1")

    # -------------------------------------------------------------------------
    #                                LDPC
    # -------------------------------------------------------------------------

    # tests ldpc_enc/ldpc_noise/ldpc_dec
    add_test(NAME test_ldpc_enc_dec
             COMMAND sh -c "cd ${CMAKE_CURRENT_BINARY_DIR}/src;
                            ./ldpc_enc /dev/zero - --sd --code HRA_112_112 --testframes 200 |
                            ./ldpc_noise - - 0.5 |
                            ./ldpc_dec - /dev/null --code HRA_112_112 --sd --testframes"
             )

    add_test(NAME test_ldpc_enc_dec_HRAb_396_504
             COMMAND sh -c "cd ${CMAKE_CURRENT_BINARY_DIR}/src;
                            ./ldpc_enc /dev/zero - --sd --code HRAb_396_504 --testframes 200 |
                            ./ldpc_noise - - -2.0 |
                            ./ldpc_dec - /dev/null --code HRAb_396_504 --sd --testframes"
             )

    add_test(NAME test_ldpc_enc_dec_H_256_768_22
             COMMAND sh -c "cd ${CMAKE_CURRENT_BINARY_DIR}/src;
                            ./ldpc_enc /dev/zero - --sd --code H_256_768_22 --testframes 200 |
                            ./ldpc_noise - - 3.0 |
                            ./ldpc_dec - /dev/null --code H_256_768_22 --sd --testframes"
             )

    add_test(NAME test_ldpc_enc_dec_H_256_512_4
             COMMAND sh -c "cd ${CMAKE_CURRENT_BINARY_DIR}/src;
                            ./ldpc_enc /dev/zero - --sd --code H_256_512_4 --testframes 200 |
                            ./ldpc_noise - - 0.5 |
                            ./ldpc_dec - /dev/null --code H_256_512_4 --sd --testframes"
             )

    add_test(NAME test_ldpc_enc_dec_HRAa_1536_512
             COMMAND sh -c "cd ${CMAKE_CURRENT_BINARY_DIR}/src;
                            ./ldpc_enc /dev/zero - --sd --code HRAa_1536_512 --testframes 200 |
                            ./ldpc_noise - - -2 |
                            ./ldpc_dec - /dev/null --code HRAa_1536_512 --sd --testframes"
             )

    add_test(NAME test_ldpc_enc_dec_H_128_256_5
             COMMAND sh -c "cd ${CMAKE_CURRENT_BINARY_DIR}/src;
                            ./ldpc_enc /dev/zero - --sd --code H_128_256_5 --testframes 200 |
                            ./ldpc_noise - - 0.5 |
                            ./ldpc_dec - /dev/null --code H_128_256_5 --sd --testframes"
             )

    add_test(NAME test_freedv_api_1600
             COMMAND sh -c "cd ${CMAKE_CURRENT_BINARY_DIR}/src;
                            ./freedv_tx 1600 ../../raw/ve9qrp_10s.raw - | ./freedv_rx 1600 - /dev/null")
             set_tests_properties(test_freedv_api_1600 PROPERTIES PASS_REGULAR_EXPRESSION "frames decoded: 503")

    add_test(NAME test_freedv_api_700C
             COMMAND sh -c "cd ${CMAKE_CURRENT_BINARY_DIR}/src;
                            ./freedv_tx 700C ../../raw/ve9qrp_10s.raw - | ./freedv_rx 700C - /dev/null")
             set_tests_properties(test_freedv_api_700C PROPERTIES PASS_REGULAR_EXPRESSION "frames decoded: 125")

    add_test(NAME test_freedv_api_700D_backwards_compatability
             COMMAND sh -c "$<TARGET_FILE:freedv_rx> 700D ${CMAKE_CURRENT_SOURCE_DIR}/raw/testframes_700d.raw /dev/null --testframes --discard"
             )

    # no random speech output due to trial sync when listening to noise
    add_test(NAME test_freedv_api_700D_burble
             COMMAND sh -c "cd ${CMAKE_CURRENT_BINARY_DIR}/src;
                            ./freedv_tx 700D ../../raw/ve9qrp.raw - |
                            ./cohpsk_ch - - -10 --Fs 8000 |
                            ./freedv_rx 700D - /dev/null --squelch -2")
             set_tests_properties(test_freedv_api_700D_burble PROPERTIES PASS_REGULAR_EXPRESSION "frames decoded: 746  output speech samples: 0")

    add_test(NAME test_freedv_api_700D_AWGN_BER
             COMMAND sh -c "dd bs=2560 count=120 if=/dev/zero | $<TARGET_FILE:freedv_tx> 700D - - --testframes | $<TARGET_FILE:cohpsk_ch> - - -20 --Fs 8000 -f -10 | $<TARGET_FILE:freedv_rx> 700D - /dev/null --testframes --discard"
             )

    add_test(NAME test_freedv_api_700D_AWGN_BER_USECOMPLEX
             COMMAND sh -c "dd bs=2560 count=120 if=/dev/zero | $<TARGET_FILE:freedv_tx> 700D - - --testframes | $<TARGET_FILE:cohpsk_ch> - - -20 --Fs 8000 -f -10 | $<TARGET_FILE:freedv_rx> 700D - /dev/null --testframes --discard --usecomplex"
             )

if(LPCNET)

    add_test(NAME test_freedv_api_2020_to_ofdm_demod
             COMMAND sh -c "cd ${CMAKE_CURRENT_BINARY_DIR}/src;
                               ./freedv_tx 2020 ../../wav/wia_16kHz.wav - --testframes |
                               ./ofdm_demod --mode 2020 --verbose 1 --ldpc -p 312 --testframes > /dev/null"
             )

    add_test(NAME test_freedv_api_2020_from_ofdm_mod
             COMMAND sh -c "cd ${CMAKE_CURRENT_BINARY_DIR}/src;
                            ./ofdm_mod --in /dev/zero --mode 2020 --verbose 1 --ldpc -p 312 --testframes 10 |
                            ./freedv_rx 2020 - /dev/null --testframes"
             )

    add_test(NAME test_freedv_api_2020_awgn
             COMMAND sh -c "cd ${CMAKE_CURRENT_BINARY_DIR}/src;
                            dd bs=32000 count=10 if=/dev/zero |
                            ./freedv_tx 2020 - - --testframes |
                            ./cohpsk_ch - - -24 --Fs 8000 |
                            ./freedv_rx 2020 - /dev/null --testframes"
             )
endif()

     add_test(NAME test_freedv_api_2400A
             COMMAND sh -c "cd ${CMAKE_CURRENT_BINARY_DIR}/src;
                            ./freedv_tx 2400A ../../raw/ve9qrp_10s.raw - | ./freedv_rx 2400A - /dev/null")
             set_tests_properties(test_freedv_api_2400A PROPERTIES PASS_REGULAR_EXPRESSION "frames decoded: 250")
     add_test(NAME test_freedv_api_2400B
             COMMAND sh -c "cd ${CMAKE_CURRENT_BINARY_DIR}/src;
                            ./freedv_tx 2400B ../../raw/ve9qrp_10s.raw - | ./freedv_rx 2400B - /dev/null")
             set_tests_properties(test_freedv_api_2400B PROPERTIES PASS_REGULAR_EXPRESSION "frames decoded: 250")
     add_test(NAME test_freedv_api_800XA
             COMMAND sh -c "cd ${CMAKE_CURRENT_BINARY_DIR}/src;
                            ./freedv_tx 800XA ../../raw/ve9qrp_10s.raw - | ./freedv_rx 800XA - /dev/null")
             set_tests_properties(test_freedv_api_800XA PROPERTIES PASS_REGULAR_EXPRESSION "frames decoded: 125")

     add_test(NAME test_freedv_api_rawdata_800XA
             COMMAND sh -c "./tfreedv_800XA_rawdata"
             WORKING_DIRECTORY ${CMAKE_CURRENT_BINARY_DIR}/unittest
             )

     add_test(NAME test_freedv_api_rawdata_2400A
             COMMAND sh -c "./tfreedv_2400A_rawdata"
             WORKING_DIRECTORY ${CMAKE_CURRENT_BINARY_DIR}/unittest
             )

     add_test(NAME test_freedv_api_rawdata_2400B
             COMMAND sh -c "./tfreedv_2400B_rawdata"
             WORKING_DIRECTORY ${CMAKE_CURRENT_BINARY_DIR}/unittest
             )

if(UNIX) # Uses pthreads
     add_test(NAME test_fifo
             COMMAND $<TARGET_FILE:tfifo>
             )
endif()

    # -------------------------------------------------------------------------
    #                                FreeDv API memory leaks
    # -------------------------------------------------------------------------

if (NOT APPLE)
     add_test(NAME test_memory_leak_FreeDV_1600_tx
             COMMAND sh -c " valgrind --leak-check=full --show-leak-kinds=all --track-origins=yes ./freedv_tx 1600 ${CMAKE_CURRENT_SOURCE_DIR}/raw/hts1a.raw /dev/null"
             WORKING_DIRECTORY ${CMAKE_CURRENT_BINARY_DIR}/src
             )
             set_tests_properties(test_memory_leak_FreeDV_1600_tx PROPERTIES PASS_REGULAR_EXPRESSION "ERROR SUMMARY: 0 errors")

     add_test(NAME test_memory_leak_FreeDV_1600_rx
             COMMAND sh -c "./freedv_tx 1600 ${CMAKE_CURRENT_SOURCE_DIR}/raw/hts1a.raw t.raw; \
                            valgrind --leak-check=full --show-leak-kinds=all --track-origins=yes ./freedv_rx 1600 t.raw /dev/null"
             WORKING_DIRECTORY ${CMAKE_CURRENT_BINARY_DIR}/src
             )
             set_tests_properties(test_memory_leak_FreeDV_1600_rx PROPERTIES PASS_REGULAR_EXPRESSION "ERROR SUMMARY: 0 errors")

     add_test(NAME test_memory_leak_FreeDV_700D_tx
             COMMAND sh -c " valgrind --leak-check=full --show-leak-kinds=all --track-origins=yes ./freedv_tx 700D ${CMAKE_CURRENT_SOURCE_DIR}/raw/hts1a.raw /dev/null"
             WORKING_DIRECTORY ${CMAKE_CURRENT_BINARY_DIR}/src
             )
             set_tests_properties(test_memory_leak_FreeDV_700D_tx PROPERTIES PASS_REGULAR_EXPRESSION "ERROR SUMMARY: 0 errors")

     add_test(NAME test_memory_leak_FreeDV_700D_rx
             COMMAND sh -c "./freedv_tx 700D ${CMAKE_CURRENT_SOURCE_DIR}/raw/hts1a.raw t.raw; \
                            valgrind --leak-check=full --show-leak-kinds=all --track-origins=yes ./freedv_rx 700D t.raw /dev/null"
             WORKING_DIRECTORY ${CMAKE_CURRENT_BINARY_DIR}/src
             )
             set_tests_properties(test_memory_leak_FreeDV_700D_rx PROPERTIES PASS_REGULAR_EXPRESSION "ERROR SUMMARY: 0 errors")

     add_test(NAME test_memory_leak_FreeDV_700C_tx
             COMMAND sh -c " valgrind --leak-check=full --show-leak-kinds=all --track-origins=yes ./freedv_tx 700C ${CMAKE_CURRENT_SOURCE_DIR}/raw/hts1a.raw /dev/null"
             WORKING_DIRECTORY ${CMAKE_CURRENT_BINARY_DIR}/src
             )
             set_tests_properties(test_memory_leak_FreeDV_700C_tx PROPERTIES PASS_REGULAR_EXPRESSION "ERROR SUMMARY: 0 errors")

     add_test(NAME test_memory_leak_FreeDV_700C_rx
             COMMAND sh -c "cd  ${CMAKE_CURRENT_BINARY_DIR}/src;
                            ./freedv_tx 700C ${CMAKE_CURRENT_SOURCE_DIR}/raw/hts1a.raw t.raw; \
                            valgrind --leak-check=full --show-leak-kinds=all --track-origins=yes ./freedv_rx 700C t.raw /dev/null"
             )
             set_tests_properties(test_memory_leak_FreeDV_700C_rx PROPERTIES PASS_REGULAR_EXPRESSION "ERROR SUMMARY: 0 errors")

     add_test(NAME test_memory_leak_FreeDV_FSK_LDPC_tx
             COMMAND sh -c "cd  ${CMAKE_CURRENT_BINARY_DIR}/src;
                            valgrind --leak-check=full --show-leak-kinds=all --track-origins=yes \
                            ./freedv_data_raw_tx --testframes 10 FSK_LDPC /dev/zero /dev/null")
             set_tests_properties(test_memory_leak_FreeDV_FSK_LDPC_tx PROPERTIES PASS_REGULAR_EXPRESSION "ERROR SUMMARY: 0 errors")

     add_test(NAME test_memory_leak_FreeDV_DATAC1_tx
             COMMAND sh -c "cd  ${CMAKE_CURRENT_BINARY_DIR}/src;
                            valgrind --leak-check=full --show-leak-kinds=all --track-origins=yes \
                            ./freedv_data_raw_tx --testframes 10 DATAC1 /dev/zero /dev/null")
             set_tests_properties(test_memory_leak_FreeDV_DATAC1_tx PROPERTIES PASS_REGULAR_EXPRESSION "ERROR SUMMARY: 0 errors")

if(LPCNET)
     add_test(NAME test_memory_leak_FreeDV_2020_tx
             COMMAND sh -c "cd  ${CMAKE_CURRENT_BINARY_DIR}/src;
                            valgrind --leak-check=full --show-leak-kinds=all --track-origins=yes ./freedv_tx 2020 ../../wav/wia_16kHz.wav /dev/null"
             )
             set_tests_properties(test_memory_leak_FreeDV_2020_tx PROPERTIES PASS_REGULAR_EXPRESSION "ERROR SUMMARY: 0 errors")

     add_test(NAME test_memory_leak_FreeDV_2020_rx
             COMMAND sh -c "cd  ${CMAKE_CURRENT_BINARY_DIR}/src;
                            ./freedv_tx 2020 ../../wav/wia_16kHz.wav t.raw; \
                            valgrind --leak-check=full --show-leak-kinds=all --track-origins=yes ./freedv_rx 2020 t.raw /dev/null"
             )
             set_tests_properties(test_memory_leak_FreeDV_2020_rx PROPERTIES PASS_REGULAR_EXPRESSION "ERROR SUMMARY: 0 errors")
endif(LPCNET)
endif(NOT APPLE)

    # -------------------------------------------------------------------------
    #                                Codec 2 modes
    # -------------------------------------------------------------------------

     add_test(NAME test_codec2_mode_dot_c2
             COMMAND sh -c "./c2enc 700C ${CMAKE_CURRENT_SOURCE_DIR}/raw/hts1a.raw hts1a.c2 && ./c2dec 1600 hts1a.c2 /dev/null"
             WORKING_DIRECTORY ${CMAKE_CURRENT_BINARY_DIR}/src
             )
             set_tests_properties(test_codec2_mode_dot_c2 PROPERTIES PASS_REGULAR_EXPRESSION "mode 8")

     add_test(NAME test_codec2_mode_3200
             COMMAND sh -c "./c2enc 3200 ${CMAKE_CURRENT_SOURCE_DIR}/raw/hts1a.raw - | ./c2dec 3200 - - | sox -t .s16 -r 8000 - hts1a_3200.wav"
             WORKING_DIRECTORY ${CMAKE_CURRENT_BINARY_DIR}/src
             )
     add_test(NAME test_codec2_mode_2400
             COMMAND sh -c "./c2enc 2400 ${CMAKE_CURRENT_SOURCE_DIR}/raw/hts1a.raw - | ./c2dec 2400 - - | sox -t .s16 -r 8000 - hts1a_2400.wav"
             WORKING_DIRECTORY ${CMAKE_CURRENT_BINARY_DIR}/src
             )
     add_test(NAME test_codec2_mode_1400
             COMMAND sh -c "./c2enc 1400 ${CMAKE_CURRENT_SOURCE_DIR}/raw/hts1a.raw - | ./c2dec 1400 - - | sox -t .s16 -r 8000 - hts1a_1400.wav"
             WORKING_DIRECTORY ${CMAKE_CURRENT_BINARY_DIR}/src
             )
     add_test(NAME test_codec2_mode_1300
             COMMAND sh -c "./c2enc 1300 ${CMAKE_CURRENT_SOURCE_DIR}/raw/hts1a.raw - | ./c2dec 1300 - - | sox -t .s16 -r 8000 - hts1a_1300.wav"
             WORKING_DIRECTORY ${CMAKE_CURRENT_BINARY_DIR}/src
             )
     add_test(NAME test_codec2_mode_1200
             COMMAND sh -c "./c2enc 1200 ${CMAKE_CURRENT_SOURCE_DIR}/raw/hts1a.raw - | ./c2dec 1200 - - | sox -t .s16 -r 8000 - hts1a_1200.wav"
             WORKING_DIRECTORY ${CMAKE_CURRENT_BINARY_DIR}/src
             )
     add_test(NAME test_codec2_mode_700C
             COMMAND sh -c "./c2enc 700C ${CMAKE_CURRENT_SOURCE_DIR}/raw/hts1a.raw - | ./c2dec 700C - - | sox -t .s16 -r 8000 - hts1a_700C.wav"
             WORKING_DIRECTORY ${CMAKE_CURRENT_BINARY_DIR}/src
             )
     add_test(NAME test_codec2_mode_450
             COMMAND sh -c "./c2enc 450 ${CMAKE_CURRENT_SOURCE_DIR}/raw/hts1a.raw - | ./c2dec 450 - - | sox -t .s16 -r 8000 - hts1a_450.wav"
             WORKING_DIRECTORY ${CMAKE_CURRENT_BINARY_DIR}/src
             )
     add_test(NAME test_codec2_mode_450PWB
             COMMAND sh -c "./c2enc 450PWB ${CMAKE_CURRENT_SOURCE_DIR}/raw/hts1a.raw - | ./c2dec 450PWB - - | sox -t .s16 -r 16000 - hts1a_450PWB.wav"
             WORKING_DIRECTORY ${CMAKE_CURRENT_BINARY_DIR}/src
             )

     configure_file(unittest/est_n0.sh.in unittest/est_n0.sh)
     add_test(NAME test_est_n0
             COMMAND ${CMAKE_CURRENT_BINARY_DIR}/unittest/est_n0.sh
             WORKING_DIRECTORY ${CMAKE_CURRENT_SOURCE_DIR}/unittest
             )
     add_test(NAME test_vq_mbest
             COMMAND sh -c "./tvq_mbest; \
                            cat target.f32 | ../misc/vq_mbest -k 2 -q vq1.f32,vq2.f32 --mbest 2 -v > out.f32; \
                            diff target.f32 out.f32"
             WORKING_DIRECTORY ${CMAKE_CURRENT_BINARY_DIR}/unittest
             )
     configure_file(unittest/test_700c_eq.sh.in unittest/test_700c_eq.sh)
     add_test(NAME test_700c_eq
             COMMAND ${CMAKE_CURRENT_BINARY_DIR}/unittest/test_700c_eq.sh
             WORKING_DIRECTORY ${CMAKE_CURRENT_SOURCE_DIR}/unittest
             )

     # -------------------------------------------------------------------------
     #                                FSK Modem
     # -------------------------------------------------------------------------

     # Octave FSK Modem, to make sure we don't break reference simulation
     add_test(NAME test_fsk_lib
             COMMAND sh -c "cd ${CMAKE_CURRENT_SOURCE_DIR}/octave; DISPLAY=\"\" octave --no-gui -qf fsk_lib_demo.m")
             set_tests_properties(test_fsk_lib PROPERTIES PASS_REGULAR_EXPRESSION "PASS")

     add_test(NAME test_fsk_modem_octave_port
             COMMAND sh -c "cd ${CMAKE_CURRENT_SOURCE_DIR}/octave;
                            PATH_TO_TFSK=${CMAKE_CURRENT_BINARY_DIR}/unittest/tfsk octave --no-gui -qf tfsk.m")
             set_tests_properties(test_fsk_modem_octave_port PROPERTIES PASS_REGULAR_EXPRESSION "PASS")

     add_test(NAME test_fsk_modem_mod_demod
             COMMAND sh -c "$<TARGET_FILE:fsk_get_test_bits> - 10000 |
                            $<TARGET_FILE:fsk_mod> 2 8000 100 1200 100 - - |
                            $<TARGET_FILE:fsk_demod> -l 2 8000 100 - - |
                            $<TARGET_FILE:fsk_put_test_bits> -p 99 -q -"
             )

     # 2FSK modem at Eb/No = 9dB, SNR = Eb/No+10log10(Rb/B) = 9 + 10*log10(100/3000) = -5.7dB
     # Ideal BER = 0.0094, set thresh 50% higher
     add_test(NAME test_fsk_2fsk_ber
             COMMAND sh -c "cd ${CMAKE_CURRENT_BINARY_DIR}/src;
                            ./fsk_get_test_bits - 10000 | ./fsk_mod 2 8000 100 1000 100 - - |
                            ./cohpsk_ch - - -26 --Fs 8000 |
                            ./fsk_demod 2 8000 100 - - | ./fsk_put_test_bits -b 0.015 -q - ")
     # 4FSK modem at Eb/No = 6dB, SNR = Eb/No+10log10(Rb/B) = 6 + 10*log10(2*100/3000) = -5.7dB
     # Ideal BER = 0.016, set thresh 50% higher
     add_test(NAME test_fsk_4fsk_ber
             COMMAND sh -c "cd ${CMAKE_CURRENT_BINARY_DIR}/src;
                            ./fsk_get_test_bits - 10000 | ./fsk_mod 4 8000 100 1000 100 - - |
                            ./cohpsk_ch - - -26 --Fs 8000 |
                            ./fsk_demod 4 8000 100 - - | ./fsk_put_test_bits -b 0.025 - ")
     # shift FSK signal to -ve frequencies, note No 3dB higher as noise is single sided
     add_test(NAME test_fsk_4fsk_ber_negative_freq
             COMMAND sh -c "cd ${CMAKE_CURRENT_BINARY_DIR}/src;
                            ./fsk_get_test_bits - 10000 | ./fsk_mod 4 8000 100 1000 200 - - |
                            ./cohpsk_ch - - -23 --Fs 8000 --ssbfilt 0 --complexout -f -4000 |
                            ./fsk_demod -c -p 8 4 8000 100 - - |
                            ./fsk_put_test_bits -b 0.025 -q - ")
     # Low SNR 4FSK uncoded PER/BER test:
     # 4FSK modem at Eb/No = 2dB, SNR = Eb/No+10log10(Rb/B) = 6 + 10*log10(2*100/3000) = -15.7dB
     # Theoretical BER is 0.14.  As it's single sided noise cohpsk_ch reports 3dB less (-18.7dB)
     # Pass condition is 10% PER
     add_test(NAME test_fsk_4fsk_lockdown
             COMMAND sh -c "cd ${CMAKE_CURRENT_BINARY_DIR}/src;
                            bits=512; tx_packets=20; rx_packets=18; tx_tone_sep=270; Rs=25;
                            ./fsk_get_test_bits - $(($bits*$tx_packets)) $bits |
                            ./fsk_mod 4 8000 $Rs 1000 $tx_tone_sep - - |
                            ./cohpsk_ch - - -13 --Fs 8000 --ssbfilt 0 -f -3000 --complexout |
                            ./fsk_demod -c -p 8 --mask $tx_tone_sep -t1 --nsym 100 4 8000 $Rs - - 2>stats.txt |
                            ./fsk_put_test_bits -t 0.25 -b 0.20 -p $rx_packets -f $bits -q -")

     # Octave 4FSK LLR reference simulation - make sure this keeps working
     add_test(NAME test_fsk_lib_4fsk_ldpc
             COMMAND sh -c "cd ${CMAKE_CURRENT_SOURCE_DIR}/octave; DISPLAY=\"\" octave --no-gui -qf fsk_lib_ldpc_demo.m")
             set_tests_properties(test_fsk_lib_4fsk_ldpc PROPERTIES PASS_REGULAR_EXPRESSION "PASS")

     # Command line Unique Word (UW) framer in hard decision mode
     add_test(NAME test_fsk_framer
             COMMAND sh -c "cd ${CMAKE_CURRENT_BINARY_DIR}/src;
                            ./fsk_get_test_bits - 300 |
                            ./framer - - 100 51 |
                            ./deframer - - 100 51 --hard |
                            ./fsk_put_test_bits -")
             set_tests_properties(test_fsk_framer PROPERTIES PASS_REGULAR_EXPRESSION "PASS")

     # Command line Unique Word (UW) framer with LLRs and LDPC (no noise)
     add_test(NAME test_fsk_framer_ldpc
             COMMAND sh -c "cd ${CMAKE_CURRENT_BINARY_DIR}/src;
                            ./ldpc_enc /dev/zero - --code HRA_112_112 --testframes 10 | ./framer - - 224 51 |
                            ./tollr | ./deframer - - 224 51 | ./ldpc_dec - /dev/null --code HRA_112_112 --testframes")

     # mFSK soft decision rx_filter to LLR mapping
     add_test(NAME test_fsk_llr
             COMMAND sh -c "${CMAKE_CURRENT_BINARY_DIR}/unittest/tfsk_llr")

     # 4FSK LDPC modem with framer at Rs=100 (uncoded Rb=200), rate 0.8 code
     # SNR = Eb/No + 10*log10(Rb/B) = 5 + 10*log10(200/3000) = -6.7dB
     # Coded Ebc/No = Eb/No - 10*log1010(0.8) = 5 - 10*log10(0.8) = 6.0dB
     # (calculation ignores small UW overhead).  See also test_freedv_fsk_ldpc below
     # which is the same thing bundled up into a FreeDV "mode"
     add_test(NAME test_fsk_4fsk_ldpc
             COMMAND sh -c "cd ${CMAKE_CURRENT_BINARY_DIR}/src;
                            ./ldpc_enc /dev/zero - --code HRAb_396_504 --testframes 200 |
                            ./framer - - 504 5186 |
                            ./fsk_mod 4 8000 100 1000 100 - - |
                            ./cohpsk_ch - - -25 --Fs 8000  |
                            ./fsk_demod -s 4 8000 100 - - |
                            ./deframer - - 504 5186  |
                            ./ldpc_dec - /dev/null --code HRAb_396_504 --testframes")

     # 800XA framer test
     add_test(NAME test_fsk_vhf_framer
             COMMAND sh -c "cd ${CMAKE_CURRENT_BINARY_DIR}/src;
                            ./c2enc 700C ../../raw/ve9qrp_10s.raw - |
                            ./vhf_frame_c2 B - - |
                            ./fsk_mod -p 10 4 8000 400 400 400 - - |
                            ./fsk_demod -p 10 4 8000 400 - - |
                            ./vhf_deframe_c2 B - /dev/null")
             set_tests_properties(test_fsk_vhf_framer PROPERTIES PASS_REGULAR_EXPRESSION "total_uw_err: 0")

     # VHF Ethernet-style packet system
     add_test(NAME test_freedv_data_channel
             COMMAND sh -c "./tfreedv_data_channel"
             WORKING_DIRECTORY ${CMAKE_CURRENT_BINARY_DIR}/unittest
             )

     # ---------------------------------------------------------
     # FreeDV API raw data
     # ---------------------------------------------------------

     # OFDM LDPC
     add_test(NAME test_freedv_data_raw_ofdm
             COMMAND sh -c "cd ${CMAKE_CURRENT_BINARY_DIR}/src;
                            head -c 140 </dev/urandom > binaryIn.bin;
                            ./freedv_data_raw_tx 700D binaryIn.bin - |
                            ./freedv_data_raw_rx 700D - - -v |
                            diff /dev/stdin binaryIn.bin")

     # FSK LDPC default 100 bit/s 2FSK, enough noise for several % raw BER to give
     # FEC/acquisition a work out, bursts of 1 frame as that stresses acquisition
     add_test(NAME test_freedv_data_raw_fsk_ldpc_100
             COMMAND sh -c "cd ${CMAKE_CURRENT_BINARY_DIR}/src;
                            ./freedv_data_raw_tx --testframes 1 --bursts 10 FSK_LDPC /dev/zero - |
                            ./cohpsk_ch - - -5 --Fs 8000 --ssbfilt 0 |
                            ./freedv_data_raw_rx --testframes -v FSK_LDPC - /dev/null")
             set_tests_properties(test_freedv_data_raw_fsk_ldpc_100 PROPERTIES PASS_REGULAR_EXPRESSION "output_packets: 10")

     # FSK LDPC 1000 bit/s 2FSK, Fs=40kHz, as different configs can upset acquisition
     add_test(NAME test_freedv_data_raw_fsk_ldpc_1k
             COMMAND sh -c "cd ${CMAKE_CURRENT_BINARY_DIR}/src;
                            ./freedv_data_raw_tx --Fs 40000 --Rs 1000 --tone1 1000 --shift 1000 --testframes 1 --bursts 10 FSK_LDPC /dev/zero - |
                            ./cohpsk_ch - - -10 --Fs 8000 --ssbfilt 0 |
                            ./freedv_data_raw_rx --testframes -v --Fs 40000 --Rs 1000 FSK_LDPC - /dev/null")
             set_tests_properties(test_freedv_data_raw_fsk_ldpc_1k PROPERTIES PASS_REGULAR_EXPRESSION "output_packets: 10")

     # FSK LDPC 10000 bit/s 2FSK, Fs=100kHz, each of the 10 bursts has 100 frames
     add_test(NAME test_freedv_data_raw_fsk_ldpc_10k
             COMMAND sh -c "cd ${CMAKE_CURRENT_BINARY_DIR}/src;
                            ./freedv_data_raw_tx --Fs 100000 --Rs 10000 --tone1 10000 --shift 10000 --testframes 100 --bursts 10 FSK_LDPC /dev/zero - |
                            ./cohpsk_ch - - -15 --Fs 8000 --ssbfilt 0 |
                            ./freedv_data_raw_rx --testframes -v --Fs 100000 --Rs 10000 FSK_LDPC - /dev/null")
             set_tests_properties(test_freedv_data_raw_fsk_ldpc_10k PROPERTIES PASS_REGULAR_EXPRESSION "output_packets: 1000")

     # FSK LDPC Rs=1000 bit/s (Rb=2000) 4FSK, Fs=40kHz, this needs --mask and longer preamble to work, due to lower Es/No, about 2dB over 2FSK
     add_test(NAME test_freedv_data_raw_fsk_ldpc_2k
             COMMAND sh -c "cd ${CMAKE_CURRENT_BINARY_DIR}/src;
                            ./freedv_data_raw_tx -a 8192 -m 4 --Fs 40000 --Rs 1000 --tone1 1000 --shift 1000 --testframes 1 --bursts 10 FSK_LDPC /dev/zero - |
                             ./cohpsk_ch - - -22 --Fs 8000 --ssbfilt 0 |
                             ./freedv_data_raw_rx -m 4 --testframes -v --Fs 40000 --Rs 1000 FSK_LDPC --mask 1000 - /dev/null")
             set_tests_properties(test_freedv_data_raw_fsk_ldpc_2k PROPERTIES PASS_REGULAR_EXPRESSION "output_packets: 10")

endif(UNITTEST)<|MERGE_RESOLUTION|>--- conflicted
+++ resolved
@@ -396,13 +396,8 @@
     # noise free coded 700D test, including reading and writing payload bits
     add_test(NAME test_OFDM_modem_700D_ldpc
              COMMAND sh -c "cd ${CMAKE_CURRENT_BINARY_DIR}/src;
-<<<<<<< HEAD
-                            ./ofdm_get_test_bits - --ldpc |
-                            ./ofdm_mod --ldpc |
-=======
                             ./ofdm_get_test_bits - --length 112 | 
                             ./ofdm_mod --ldpc | 
->>>>>>> bfeb1d9b
                             ./ofdm_demod --ldpc --testframes > /dev/null")
 
     # noise free 2020 test, including reading and writing payload bits.  fsk_*_test_bits used as it does it's own frame sync
