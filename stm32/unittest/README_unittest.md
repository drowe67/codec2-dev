# README Codec2 STM32 Unit Test
Don Reid 2018/2019

This is the unittest system for the stm32 implementation of
codec2/FreeDV which runs on Linux systems. It requires a STM32F4xx
processor development board connected to/having a ST-LINK, e.g. a
STM32F4 Discovery board.

## Quickstart

* You must have numpy for Python3 installed
* You must have an arm-none-eabi-gdb install and in your path (see codec2/stm32/README.md)
* You must have STM32F4xx_DSP_StdPeriph_Lib_V1.8.0 (see codec2/stm32/README.md)
* You must build openocd from source and have it in your path (see below)

Build codec2 for Linux, then the stm32, and run tests on stm32 Discovery:

```
$ cd ~/codec2
$ mkdir build_linux && cd build_linux && cmake .. && make
$ cd ~/codec2/stm32 && mkdir build_stm32 && cd build_stm32
$ cmake -DCMAKE_TOOLCHAIN_FILE=../cmake/STM32_Toolchain.cmake -DPERIPHLIBDIR=~/Downloads/STM32F4xx_DSP_StdPeriph_Lib_V1.8.0 ..
$ make
$ ctest -V
```

You should see tests executing (and mostly passing). They are slow to
execute (30 to 180 seconds each), due to the speed of the semihosting
system.

## If a Test fails

Explore the files in ```codec2/stm32/unittest/test_run/name_of_test```

When each test runs, a directory is created, and several log files generated.

## Running the stm32 Unit Tests

1. Tests can be run using the ctest utility (part of cmake)
   ```
   $ cd ~/codec2/stm32/build_stm32
   $ ctest 
   ```  
   You can pass -V to see more output:
   ```
   $ ctest -V
   ```` 
   You can pass -R <pattern> to run test matching <pattern>. Please note,
   that some test have dependencies and will have to run other tests before
   being executed
   ```
   $ ctest -R ofdm
   ```
   
1. To run a single test (example): 
   ```
   $ cd ~/codec2/stm32/unittest
   $ ./scripts/run_stm32_tst tst_ofdm_demod quick
   ```
   In general:
   ```
   $ ./scripts/run_stm32_test <name_of_test> <test_option>
   ```
   (Note when running a single test you can choose not to reload the flash every
   time if using the same bits.  The *_all_* scripts manage this themselves.)

1. To run a test set (example):
   ```
   $ cd ~/codec2/stm32/unittest
   $ ./scripts/run_all_ldpc_tests
   ```
   In general: (codec2, ofdm, ldpc):
   ```
   $ ./scripts/run_all_<set_name>_tests
   ```

1. If a test fails, explore the files in the ```test_run``` directory for that test.

### Running the tests remotely

If the stm32 hardware is connected on a different pc with linux, the tests can be run remotely.
Test will run slower, roughly 3 times.

=======
``

You should see tests executing (and mostly passing). 

## Expected Fails

Please note that tests tst_ofdm_demod_AWGN, tst_ofdm_demod_fade,
tst_ofdm_demod_ldpc_AWGN, tst_ofdm_demod_ldpc_fade fail on certain OS
such as Ubuntu 18.04.

All other tests MUST pass.

## Running the stm32 Unit Tests

1. Tests can be run using the ctest utility (part of cmake)
   ```
   $ cd ~/codec2/stm32/build_stm32
   $ ctest 
   ```  
   You can pass -V to see more output:
   ```
   $ ctest -V
   ```` 
   You can pass -R <pattern> to run test matching <pattern>. Please note,
   that some test have dependencies and will have to run other tests before
   being executed
   ```
   $ ctest -R ofdm
   ```
   
1. To run a single test (example): 
   ```
   $ cd ~/codec2/stm32/unittest
   $ ./scripts/run_stm32_tst tst_ofdm_demod quick --load --openocd
   ```
   In general:
   ```
   $ ./scripts/run_stm32_test <name_of_test> <test_option> --load --openocd
   ```
   (Note when running a single test you can choose not to reload the flash every
   time if using the same bits.  The *_all_* scripts manage this themselves.)

1. To run a test set (example):
   ```
   $ cd ~/codec2/stm32/unittest
   $ ./scripts/run_all_ldpc_tests --openocd
   ```
   In general: (codec2, ofdm, ldpc):
   ```
   $ ./scripts/run_all_<set_name>_tests --openocd
   ```
   
### Running the tests remotely

If the stm32 hardware is connected on a different pc with linux, the tests can be run remotely.
Test will run slower, roughly 3 times.

<<<<<<< HEAD
>>>>>>> re-org of README to (i) emphasise openocd (ii) have complete command lines for each step as examples to get started
=======
>>>>>>> 83c06bddf278fabb9e4fac52ad1f9754110d9e5f
>>>>>>> 72151a64
1. You have to build OpenOCD on the remote machine with the STM32 board. It must be built from 
   (https://github.com/db4ple/openocd.git). 
1. You don't need OpenOCD installed on your build pc.
1. You have to be able to run ssh with public key authentication using ssh-agent so that
   you can ssh into the remote machine without entering a password. 
1. You have to call ctest with the proper UT_SSH_PARAMS settings, e.g.
```
UT_SSH_PARAMS="-p 22 -q remoteuser@remotemachine" ctest -V
```

## Objectives

It is important to have a robust set of tests for the functionality
of any software project, especially when there are multiple developers.

It is easier to test small units of code first as stand alone functions.

The more automated the test system is the easier it is to run and thus
the more likely people are to run it.


## Directory Structure

   |Path        |        Description|
   |------------|-------------------|
   |`scripts`   |   Where scripts for this unittest system are found and run
   |`src`       | Where the stm32 sources are
   |`lib`       | Where includable files for this unittest system are found
   |`lib/python`|    python library files
   |`lib/octave`|    octave library files
   |`test_run`  |Each test is run in a subdirectory here.


## Debug and Semihosting

These tests required a connection from the arm-none-eabi-gdb debugger
to the stm32 hardware. For this we use a recent version of
OpenOCD. Running tests with the stm32 hardware connected to a remote
machine via ssh is possible. This works only with a patched (fixed)
OpenOCD, see below.

## OpenOCD

We recommend OpenOCD instead of stlink. 

Most linux distributions use old packages for openocd, so you should
build it from the git source. If your test runs fail with error
messages regarding SYS_FLEN not support (see openocd_stderr.log in the
test_run directories), your openocd is too old. Make sure to have the
right openocd first in the PATH if you have multiple openocd
installed!

It is strongly recommended to build OpenOCD from sources, see below.

## Building OpenOCD

>>>>>>> 83c06bddf278fabb9e4fac52ad1f9754110d9e5f
OpenOCD needs to be built from the source.

If you want to use openocd remotely via SSH, you have to use currently the patched
source from (https://github.com/db4ple/openocd.git) instead of the official repository.

1.
    The executable is placed in /usr/local/bin ! Make sure to have no
    other openocd installed (check output of `which openocd` to be 
    /usr/local/bin)

	```Bash
      git clone https://git.code.sf.net/p/openocd/code openocd-code
      cd openocd-code
      ./bootstrap
      ./configure
      sudo make install
      which openocd
	```

2. Plug in a stm32 development board and test:

```
   $ openocd -f board/stm32f4discovery.cfg

   Open On-Chip Debugger 0.10.0+dev-00796-ga4ac5615 (2019-04-12-21:58)
   Licensed under GNU GPL v2
   For bug reports, read
   http://openocd.org/doc/doxygen/bugs.html
   Info : The selected transport took over low-level target control. The results might differ compared to plain JTAG/SWD
   adapter speed: 2000 kHz
   adapter_nsrst_delay: 100
   none separate
   srst_only separate srst_nogate srst_open_drain connect_deassert_srst
   Info : Listening on port 6666 for tcl connections
   Info : Listening on port 4444 for telnet connections
   Info : clock speed 2000 kHz
   Info : STLINK V2J33S0 (API v2) VID:PID 0483:3748
   Info : Target voltage: 2.871855
   Info : stm32f4x.cpu: hardware has 6 breakpoints, 4 watchpoints
   Info : Listening on port 3333 for gdb connections
```

## st-util (deprecated)

Most distributions don't have stutil included. Easiest way is to build it from
the github sources.

The source can be downloaded from:

       (https://github.com/texane/stlink)

After compiling it can be installed anywhere, as long as it is in the PATH.  The program is in
`build/Release/src/gdbserver/st-util`.

The newlib stdio functions (open, fread, fwrite, flush, fclose, etc.) send
some requests that this tool does not recognize and those messages will appear
in the output of st-util.  They can be ignored.

1. Build from github

```Bash
  git clone https://github.com/texane/stlink
  cd stlink
  make
  sudo cp ./etc/udev/rules.d/49-stlinkv2.rules /etc/udev/rules.d/
  sudo udevadm control --reload-rules
```
3. Add the st-util util to your $PATH, if not installed in the default location ( /usr/local/bin )

4. Plug in a stm32 development board and test:

```
  $ st-util

  st-util 1.4.0-47-gae717b9
  2018-12-29T06:52:16 INFO usb.c: -- exit_dfu_mode
  2018-12-29T06:52:16 INFO common.c: Loading device parameters....
  2018-12-29T06:52:16 INFO common.c: Device connected is: F4 device, id 0x10016413
  2018-12-29T06:52:16 INFO common.c: SRAM size: 0x30000 bytes (192 KiB), Flash: 0x100000 bytes (1024 KiB) in pages of 16384 bytes
  2018-12-29T06:52:16 INFO gdb-server.c: Chip ID is 00000413, Core ID is  2ba01477.G
  2018-12-29T06:52:16 INFO gdb-server.c: Listening at *:4242...
>>>>>>> re-org of README to (i) emphasise openocd (ii) have complete command lines for each step as examples to get started
```
  $ st-util

## Install numpy for Python3
Some test are in fact python3 scripts and require the numpy package to be installed,
otherwise some tests will fail.

On Ubuntu:
   ```Bash
   sudo apt-get install python3-numpy 
   ```
<<<<<<< HEAD
=======
 
>>>>>>> 83c06bddf278fabb9e4fac52ad1f9754110d9e5f

  st-util 1.4.0-47-gae717b9
  2018-12-29T06:52:16 INFO usb.c: -- exit_dfu_mode
  2018-12-29T06:52:16 INFO common.c: Loading device parameters....
  2018-12-29T06:52:16 INFO common.c: Device connected is: F4 device, id 0x10016413
  2018-12-29T06:52:16 INFO common.c: SRAM size: 0x30000 bytes (192 KiB), Flash: 0x100000 bytes (1024 KiB) in pages of 16384 bytes
  2018-12-29T06:52:16 INFO gdb-server.c: Chip ID is 00000413, Core ID is  2ba01477.G
  2018-12-29T06:52:16 INFO gdb-server.c: Listening at *:4242...
```

## Install numpy for Python3
Some test are in fact python3 scripts and require the numpy package to be installed,
otherwise some tests will fail.

On Ubuntu:
   ```Bash
   sudo apt-get install python3-numpy 
   ```
>>>>>>> 72151a64

# vi:set ts=3 et sts=3:<|MERGE_RESOLUTION|>--- conflicted
+++ resolved
@@ -8,6 +8,7 @@
 
 ## Quickstart
 
+Required:
 * You must have numpy for Python3 installed
 * You must have an arm-none-eabi-gdb install and in your path (see codec2/stm32/README.md)
 * You must have STM32F4xx_DSP_StdPeriph_Lib_V1.8.0 (see codec2/stm32/README.md)
@@ -81,69 +82,6 @@
 If the stm32 hardware is connected on a different pc with linux, the tests can be run remotely.
 Test will run slower, roughly 3 times.
 
-=======
-``
-
-You should see tests executing (and mostly passing). 
-
-## Expected Fails
-
-Please note that tests tst_ofdm_demod_AWGN, tst_ofdm_demod_fade,
-tst_ofdm_demod_ldpc_AWGN, tst_ofdm_demod_ldpc_fade fail on certain OS
-such as Ubuntu 18.04.
-
-All other tests MUST pass.
-
-## Running the stm32 Unit Tests
-
-1. Tests can be run using the ctest utility (part of cmake)
-   ```
-   $ cd ~/codec2/stm32/build_stm32
-   $ ctest 
-   ```  
-   You can pass -V to see more output:
-   ```
-   $ ctest -V
-   ```` 
-   You can pass -R <pattern> to run test matching <pattern>. Please note,
-   that some test have dependencies and will have to run other tests before
-   being executed
-   ```
-   $ ctest -R ofdm
-   ```
-   
-1. To run a single test (example): 
-   ```
-   $ cd ~/codec2/stm32/unittest
-   $ ./scripts/run_stm32_tst tst_ofdm_demod quick --load --openocd
-   ```
-   In general:
-   ```
-   $ ./scripts/run_stm32_test <name_of_test> <test_option> --load --openocd
-   ```
-   (Note when running a single test you can choose not to reload the flash every
-   time if using the same bits.  The *_all_* scripts manage this themselves.)
-
-1. To run a test set (example):
-   ```
-   $ cd ~/codec2/stm32/unittest
-   $ ./scripts/run_all_ldpc_tests --openocd
-   ```
-   In general: (codec2, ofdm, ldpc):
-   ```
-   $ ./scripts/run_all_<set_name>_tests --openocd
-   ```
-   
-### Running the tests remotely
-
-If the stm32 hardware is connected on a different pc with linux, the tests can be run remotely.
-Test will run slower, roughly 3 times.
-
-<<<<<<< HEAD
->>>>>>> re-org of README to (i) emphasise openocd (ii) have complete command lines for each step as examples to get started
-=======
->>>>>>> 83c06bddf278fabb9e4fac52ad1f9754110d9e5f
->>>>>>> 72151a64
 1. You have to build OpenOCD on the remote machine with the STM32 board. It must be built from 
    (https://github.com/db4ple/openocd.git). 
 1. You don't need OpenOCD installed on your build pc.
@@ -200,7 +138,6 @@
 
 ## Building OpenOCD
 
->>>>>>> 83c06bddf278fabb9e4fac52ad1f9754110d9e5f
 OpenOCD needs to be built from the source.
 
 If you want to use openocd remotely via SSH, you have to use currently the patched
@@ -282,9 +219,7 @@
   2018-12-29T06:52:16 INFO common.c: SRAM size: 0x30000 bytes (192 KiB), Flash: 0x100000 bytes (1024 KiB) in pages of 16384 bytes
   2018-12-29T06:52:16 INFO gdb-server.c: Chip ID is 00000413, Core ID is  2ba01477.G
   2018-12-29T06:52:16 INFO gdb-server.c: Listening at *:4242...
->>>>>>> re-org of README to (i) emphasise openocd (ii) have complete command lines for each step as examples to get started
-```
-  $ st-util
+```
 
 ## Install numpy for Python3
 Some test are in fact python3 scripts and require the numpy package to be installed,
@@ -294,28 +229,9 @@
    ```Bash
    sudo apt-get install python3-numpy 
    ```
-<<<<<<< HEAD
-=======
  
->>>>>>> 83c06bddf278fabb9e4fac52ad1f9754110d9e5f
-
-  st-util 1.4.0-47-gae717b9
-  2018-12-29T06:52:16 INFO usb.c: -- exit_dfu_mode
-  2018-12-29T06:52:16 INFO common.c: Loading device parameters....
-  2018-12-29T06:52:16 INFO common.c: Device connected is: F4 device, id 0x10016413
-  2018-12-29T06:52:16 INFO common.c: SRAM size: 0x30000 bytes (192 KiB), Flash: 0x100000 bytes (1024 KiB) in pages of 16384 bytes
-  2018-12-29T06:52:16 INFO gdb-server.c: Chip ID is 00000413, Core ID is  2ba01477.G
-  2018-12-29T06:52:16 INFO gdb-server.c: Listening at *:4242...
-```
-
-## Install numpy for Python3
-Some test are in fact python3 scripts and require the numpy package to be installed,
-otherwise some tests will fail.
-
-On Ubuntu:
-   ```Bash
-   sudo apt-get install python3-numpy 
-   ```
->>>>>>> 72151a64
+
+
+
 
 # vi:set ts=3 et sts=3: