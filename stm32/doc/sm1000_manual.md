--- conflicted
+++ resolved
@@ -100,7 +100,6 @@
 
 You can program the flash memory on your SM1000 via USB using a Windows or Linux PC. Download the latest SM1000 firmware here:
 
-<<<<<<< HEAD
    Version | Date | Download
    :---: | --- | ---
    1   | May 2015 | [sm1000.bin](http://www.rowetel.com/downloads/codec2/smartmic/sm1000.bin)
@@ -110,20 +109,6 @@
 ## Windows
 
 Find and install the **DfuSeDemo** software by searching on the [ST web site](http://www.st.com).
-=======
-   Version | Date | Download | Notes
-   :---: | --- | --- | ---
-   1   | May 2015 | [sm1000.bin](http://www.rowetel.com/downloads/codec2/smartmic/sm1000.bin) | FreeDV 1600
-   2   | July 2019 | [sm1000v2.bin](http://www.rowetel.com/downloads/codec2/smartmic/sm1000v2.bin) | Morse menus and FreeDV 700D
-   
-## Windows
-
-Flashing on Windows is a two step process:
-1. Create sm1000.dfu from sm1000.bin
-1. Flash sm1000.dfu
-
-Find and install the **DfuSeDemo** software by searching the [ST web site](http://www.st.com).
->>>>>>> 082fbe58
 
 The SM1000 build system will generate a new .dfu file for upload to your hardware. There is no need to create a DFU file from the binary, but there is a tool ```DfuFileMgr``` in the STM software package designed to do this, but it requires advanced skills.
 
