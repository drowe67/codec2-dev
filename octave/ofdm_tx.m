--- conflicted
+++ resolved
@@ -54,8 +54,6 @@
     tx = [tx ofdm_mod(states, tx_bits)];
   end
 
-<<<<<<< HEAD
-=======
   % optional clipper to improve PAPR
 
   if tx_clip != 0
@@ -65,22 +63,17 @@
   % note this is PAPR of complex signal, PAPR of real signal will be 3dB larger
   cpapr = 10*log10(max(abs(tx).^2)/mean(abs(tx).^2));
   
->>>>>>> 55d7bb8d
   % channel simulation and save to disk
   
   printf("Packets: %3d CPAPR: %4.1f SNR(3k): %3.1f dB foff: %3.1f Hz ", Npackets, cpapr, SNR3kdB, freq_offset_Hz);
   rx = channel_simulate(Fs, SNR3kdB, freq_offset_Hz, channel, tx);
-<<<<<<< HEAD
+
   % multipath models can lead to clipping of int16 samples
   num_clipped = length(find(abs(rx> 32767)));
   while num_clipped/length(rx) > 0.001
     rx /= 2;
     num_clipped = length(find(abs(rx> 32767)));
   end
+  
   frx=fopen(filename,"wb"); fwrite(frx, states.amp_scale*rx, "short"); fclose(frx);
-=======
-  rx *= 1E4/max(rx);;
-  printf("peak: %f\n", max(rx));
-  frx=fopen(filename,"wb"); fwrite(frx, rx, "short"); fclose(frx);
->>>>>>> 55d7bb8d
 endfunction