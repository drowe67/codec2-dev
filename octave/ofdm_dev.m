--- conflicted
+++ resolved
@@ -1018,7 +1018,6 @@
 
     ct_target = mod(sim_in.initial_noise_sams + Nsamperframe/2, Nsamperframe);
 
-<<<<<<< HEAD
   i = 1;
   states.foff_metric = 0;
   for w=1:Nsamperframe:length(rx)-4*Nsamperframe
@@ -1027,16 +1026,6 @@
     if states.verbose
       printf("i: %2d w: %5d ct_est: %4d foff_est: %5.1f timing_mx: %3.2f timing_vld: %d\n", i++, w, ct_est, foff_est, timing_mx, timing_valid);
     end
-=======
-    i = 1;
-    states.foff_metric = 0;
-    for w=1:Nsamperframe:length(rx)-4*Nsamperframe
-      [ct_est timing_valid timing_mx] = est_timing(states, real(rx(w+st:w+en)), rate_fs_pilot_samples);
-      [foff_est states] = est_freq_offset(states, real(rx(w+st:w+en)), rate_fs_pilot_samples, ct_est);
-      if states.verbose
-        printf("i: %2d w: %5d ct_est: %4d foff_est: %5.1f timing_mx: %3.2f timing_vld: %d\n", i++, w, ct_est, foff_est, timing_mx, timing_valid);
-      end
->>>>>>> 3c434c6c
 
       % valid coarse timing ests are modulo Nsamperframe
 
@@ -1307,7 +1296,7 @@
   if (nargin == 2) && (length(rx) > Nsec*Fs)
     rx = rx(1:Nsec*Fs);
   end
-<<<<<<< HEAD
+
   Nsam = length(rx); Nframes = floor(Nsam/Nsamperframe) - 2;
 
   % main loop ----------------------------------------------------------------
@@ -1319,14 +1308,6 @@
     foff_est = est_freq_offset_pilot_corr(states, rx(st:en)', states.rate_fs_pilot_samples, ct_est);
     
     printf("i: %2d w: %5d ct_est: %4d foff_est: %5.1f timing_mx: %3.2f timing_vld: %d\n", f, st, ct_est, foff_est, timing_mx, timing_valid);
-=======
-  Nsam = length(rx);
-  %bpf_coeff = make_ofdm_bpf(write_c_header_file=0);
-  %rx = filter(bpf_coeff,1,rx);
-  
-  st = 0.5*Nsamperframe; 
-  en = 2.5*Nsamperframe - 1;    % note this gives Nsamperframe possibilities for coarse timing
->>>>>>> 3c434c6c
 
   i = 1; w_log = timing_mx_log = av_level_log = [];
   states.foff_metric = 0;
@@ -1345,7 +1326,6 @@
     timing_mx_log = [timing_mx_log timing_mx];
     av_level_log = [av_level_log av_level];
   end
-<<<<<<< HEAD
   
   figure(1); clf; plot(timing_mx_log,'+-'); title('mx');
   figure(2); clf; plot(ct_est_log,'+-'); title('ct');
@@ -1353,8 +1333,6 @@
   figure(4); clf; hist(foff_est_log); title('foff est');
   figure(5); clf; plot(real(rx)); axis([1 length(rx) -max(abs(rx)) max(abs(rx))]);
   figure(6); clf; plot_specgram(rx); axis([0 Nsec 500 2500])
-=======
->>>>>>> 3c434c6c
 
   figure(2); clf;
   mx = max(abs(rx)); 
